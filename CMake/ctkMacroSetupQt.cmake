--- conflicted
+++ resolved
@@ -20,35 +20,28 @@
 
 #! \ingroup CMakeUtilities
 macro(ctkMacroSetupQt)
-  include(ctkQt)
+  set(CTK_QT_VERSION "4" CACHE STRING "Expected Qt version")
+  mark_as_advanced(CTK_QT_VERSION)
 
-<<<<<<< HEAD
-  if(CTK_USE_QT5)
+  set_property(CACHE CTK_QT_VERSION PROPERTY STRINGS 4 5)
+
+  if(NOT (CTK_QT_VERSION VERSION_EQUAL "4" OR CTK_QT_VERSION VERSION_EQUAL "5"))
+    message(FATAL_ERROR "Expected value for CTK_QT_VERSION is either '4' or '5'")
+  endif()
+
+
+  if(CTK_QT_VERSION VERSION_GREATER "4")
     cmake_minimum_required(VERSION 2.8.9)
     set(QT5_INSTALL_PREFIX "" CACHE PATH "The install location of Qt5")
     if(NOT QT5_INSTALL_PREFIX OR NOT EXISTS ${QT5_INSTALL_PREFIX}/bin/qmake)
       message(FATAL_ERROR "You must specify the install location of Qt5")
     endif()
     set(CMAKE_PREFIX_PATH ${QT5_INSTALL_PREFIX})
-=======
-  if (CTK_QT_VERSION VERSION_GREATER "4")
-    set(qt_modules Core Sql WebKit Widgets Xml)
-    list(APPEND qt_modules Designer ) # plugins
-    list(APPEND qt_modules Network) # Visualization/VTK
-    list(APPEND qt_modules OpenGL) # Widgets/ctkWidgetsUtils and Visualization/VTK
-    if (${BUILD_TESTING})
-      list(APPEND qt_modules Test)
-    endif()
-    foreach(qt_module ${qt_modules})
-      find_package(Qt5${qt_module} REQUIRED)
-    endforeach()
->>>>>>> 47b34216
   else()
     set(minimum_required_qt_version "4.6")
 
     find_package(Qt4)
-<<<<<<< HEAD
-    
+
     if(QT4_FOUND)
 
       if("${QT_VERSION_MAJOR}.${QT_VERSION_MINOR}" VERSION_LESS "${minimum_required_qt_version}")
@@ -78,33 +71,6 @@
 
   else()
     message(FATAL_ERROR "error: Qt4 was not found on your system. You probably need to set the QT_QMAKE_EXECUTABLE variable")
-=======
-
-    if(QT4_FOUND)
-
-      if("${QT_VERSION_MAJOR}.${QT_VERSION_MINOR}" VERSION_LESS "${minimum_required_qt_version}")
-        message(FATAL_ERROR "error: CTK requires Qt >= ${minimum_required_qt_version} -- you cannot use Qt ${QT_VERSION_MAJOR}.${QT_VERSION_MINOR}.${QT_VERSION_PATCH}.")
-      endif()
-
-      set(QT_USE_QTNETWORK ON)
-      set(QT_USE_QTSQL ON)
-      set(QT_USE_QTOPENGL ON)
-      set(QT_USE_QTXML ON)
-      set(QT_USE_QTXMLPATTERNS ON)
-      set(QT_USE_QTTEST ${BUILD_TESTING})
-      include(${QT_USE_FILE})
-
-      # Set variable QT_INSTALLED_LIBRARY_DIR that will contains
-      # Qt shared library
-      set(QT_INSTALLED_LIBRARY_DIR ${QT_LIBRARY_DIR})
-      if(WIN32)
-        get_filename_component(QT_INSTALLED_LIBRARY_DIR ${QT_QMAKE_EXECUTABLE} PATH)
-      endif()
-
-    else()
-      message(FATAL_ERROR "error: Qt4 was not found on your system. You probably need to set the QT_QMAKE_EXECUTABLE variable")
-    endif()
->>>>>>> 47b34216
   endif()
 
 endmacro()