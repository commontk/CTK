--- conflicted
+++ resolved
@@ -211,18 +211,11 @@
   endif()
 endmacro()
 
-<<<<<<< HEAD
-#
-# Extract all library names *NOT* being build within this project
-#
+#!
+#! Extract all library names *NOT* being build within this project
+#!
+#! \ingroup CMakeUtilities
 macro(ctkMacroGetAllNonProjectTargetLibraries all_target_libraries varname)
-=======
-#!
-#! Extract all library names *NOT* being build within this project
-#!
-#! \ingroup CMakeUtilities
-MACRO(ctkMacroGetAllNonProjectTargetLibraries all_target_libraries varname)
->>>>>>> c050a683
   ctkMacroGetAllProjectTargetLibraries("${all_target_libraries}" all_project_libraries)
   set(_tmp_list ${all_target_libraries})
   if(all_project_libraries)
