--- conflicted
+++ resolved
@@ -191,32 +191,10 @@
   
 ENDMACRO()
 
-<<<<<<< HEAD
-#!
-#! Extract all library names starting with CTK uppercase or org_commontk_
-#!
-#! \ingroup CMakeUtilities
-MACRO(ctkMacroGetAllCTKTargetLibraries all_target_libraries varname)
-  SET(re_ctklib "^(c|C)(t|T)(k|K)[a-zA-Z0-9]+$")
-  SET(re_ctkplugin "^org_commontk_[a-zA-Z0-9_]+$")
-  SET(_tmp_list)
-  LIST(APPEND _tmp_list ${all_target_libraries})
-  #MESSAGE("calling ctkMacroListFilter with varname:${varname}")
-  ctkMacroListFilter(_tmp_list re_ctklib re_ctkplugin OUTPUT_VARIABLE ${varname})
-  #MESSAGE(STATUS "getallctklibs from ${all_target_libraries}")
-  #MESSAGE(STATUS varname:${varname}:${${varname}})
-ENDMACRO()
-
-#!
-#! Extract all library names *NOT* starting with CTK uppercase or org_commontk_
-#!
-#! \ingroup CMakeUtilities
-MACRO(ctkMacroGetAllNonCTKTargetLibraries all_target_libraries varname)
-  ctkMacroGetAllCTKTargetLibraries("${all_target_libraries}" all_ctk_libraries)
-=======
-#
-# Extract all library names which are build within this project
-#
+#!
+#! Extract all library names which are build within this project
+#!
+#! \ingroup CMakeUtilities
 MACRO(ctkMacroGetAllProjectTargetLibraries all_target_libraries varname)
   # Allow external projects to override the set of internal targets
   IF(COMMAND GetMyTargetLibraries)
@@ -238,7 +216,6 @@
 #
 MACRO(ctkMacroGetAllNonProjectTargetLibraries all_target_libraries varname)
   ctkMacroGetAllProjectTargetLibraries("${all_target_libraries}" all_project_libraries)
->>>>>>> e57c8f7a
   SET(_tmp_list ${all_target_libraries})
   IF(all_project_libraries)
     LIST(REMOVE_ITEM _tmp_list ${all_project_libraries})
