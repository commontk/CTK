###########################################################################
#
#  Library:   CTK
#
#  Copyright (c) Kitware Inc.
#
#  Licensed under the Apache License, Version 2.0 (the "License");
#  you may not use this file except in compliance with the License.
#  You may obtain a copy of the License at
#
#      http://www.apache.org/licenses/LICENSE-2.0.txt
#
#  Unless required by applicable law or agreed to in writing, software
#  distributed under the License is distributed on an "AS IS" BASIS,
#  WITHOUT WARRANTIES OR CONDITIONS OF ANY KIND, either express or implied.
#  See the License for the specific language governing permissions and
#  limitations under the License.
#
###########################################################################

#
# ctkMacroWrapPythonQt
#

#!
#! Depends on:
#!  PythonQt
#!  PythonInterp
#!

#!
#! The different parameters are:
#!
#!    WRAPPING_NAMESPACE: Namespace that should contain the library. For example: org.commontk
#!
#!    TARGET ...........: Name of the wrapped library. For example: CTKWidget
#!
#!    SRCS_LIST_NAME ...: Name of the variable that should contain the generated wrapper source.
#!                        For example: KIT_PYTHONQT_SRCS
#!
#!    SOURCES ..........: List of source files that should be wrapped.
#!
#!    HAS_DECORATOR ....: Indicate if a custom PythonQt decorator header is expected.
#!

#!
#! LOG FILE:
#!   File ctkMacroWrapPythonQt_log.txt will be created in the current directory.
#!   It will contain the list of file and the reason why a given class hasn't been wrapped.
#!

set(verbose 0)

#! \ingroup CMakeUtilities
macro(ctkMacroWrapPythonQt WRAPPING_NAMESPACE TARGET SRCS_LIST_NAME SOURCES IS_WRAP_FULL HAS_DECORATOR)

  # Sanity check
  if(IS_WRAP_FULL)
    message(FATAL_ERROR "IS_WRAP_FULL option is not supported anymore. See https://github.com/commontk/CTK/issues/449")
  endif()

  # TODO: this find package seems not to work when called form a superbuild, but the call is needed
  # in general to find the python interpreter.  In CTK, the toplevel CMakeLists.txt does the find
  # package so this is a no-op.  Other uses of this file may need to have this call so it is still enabled.
  find_package(PythonInterp)
  if(NOT PYTHONINTERP_FOUND)
    message(FATAL_ERROR "PYTHON_EXECUTABLE not specified or inexistent when calling ctkMacroWrapPythonQt")
  endif()

  set(SOURCES_TO_WRAP)

  # For each class
  foreach(FILE ${SOURCES})

    set(skip_wrapping FALSE)

    if(NOT skip_wrapping)
      # Skip wrapping if file is NOT regular header
      if(NOT ${FILE} MATCHES "^.*\\.[hH]$")
        set(skip_wrapping TRUE)
        if(verbose)
          message("${FILE}: skipping - Not a regular header")
        endif()
      endif()
    endif()

    if(NOT skip_wrapping)
      # Skip wrapping if file is a pimpl header
      if(${FILE} MATCHES "^.*_[pP]\\.[hH]$")
        set(skip_wrapping TRUE)
        if(verbose)
          message("${FILE}: skipping - Pimpl header (*._p.h)")
        endif()
      endif()
    endif()

    if(NOT skip_wrapping)
      # Skip wrapping if file should excluded
      set(skip_wrapping TRUE)
      get_source_file_property(TMP_WRAP_EXCLUDE ${FILE} WRAP_EXCLUDE)
      if(NOT TMP_WRAP_EXCLUDE)
        set(skip_wrapping FALSE)
      endif()
      if(skip_wrapping)
        if(verbose)
          message("${FILE}: skipping - WRAP_EXCLUDE")
        endif()
      endif()
    endif()

    # if we should wrap it
    if(NOT skip_wrapping)

      # compute the input filename
      if(IS_ABSOLUTE FILE)
        set(TMP_INPUT ${FILE})
      else()
        set(TMP_INPUT ${CMAKE_CURRENT_SOURCE_DIR}/${FILE})
      endif()

      list(APPEND SOURCES_TO_WRAP ${TMP_INPUT})
    endif()
  endforeach()

  # Convert wrapping namespace to subdir
  string(REPLACE "." "_" WRAPPING_NAMESPACE_UNDERSCORE ${WRAPPING_NAMESPACE})

  # Define wrap type and wrap intermediate directory
  set(wrap_int_dir generated_cpp/${WRAPPING_NAMESPACE_UNDERSCORE}_${TARGET}/)

  set(wrapper_module_init_cpp_filename ${wrap_int_dir}${WRAPPING_NAMESPACE_UNDERSCORE}_${TARGET}_module_init.cpp)

  # Configure 'ctkMacroWrapPythonQtModuleInit.cpp.in' using TARGET, HAS_DECORATOR and
  # WRAPPING_NAMESPACE_UNDERSCORE.
  set(TARGET_CONFIG ${TARGET})
  configure_file(
    ${CTK_CMAKE_DIR}/ctkMacroWrapPythonQtModuleInit.cpp.in
    ${wrapper_module_init_cpp_filename}
    @ONLY
    )

  set(extra_args)
  if(verbose)
    set(extra_args --extra-verbose)
  endif()

  # Custom command allow to generate ${WRAPPING_NAMESPACE_UNDERSCORE}_${TARGET}_init.cpp and
  # associated wrappers ${WRAPPING_NAMESPACE_UNDERSCORE}_${TARGET}.cpp
  set(wrapper_init_cpp_filename ${wrap_int_dir}${WRAPPING_NAMESPACE_UNDERSCORE}_${TARGET}_init.cpp)
  set(wrapper_h_filename ${wrap_int_dir}${WRAPPING_NAMESPACE_UNDERSCORE}_${TARGET}.h)
  add_custom_command(
    OUTPUT
      ${wrapper_init_cpp_filename}
      ${wrapper_h_filename}
    DEPENDS
      ${SOURCES_TO_WRAP}
      ${CTK_CMAKE_DIR}/ctkWrapPythonQt.py
    COMMAND ${PYTHON_EXECUTABLE} ${CTK_CMAKE_DIR}/ctkWrapPythonQt.py
      --target=${TARGET}
      --namespace=${WRAPPING_NAMESPACE}
      --output-dir=${CMAKE_CURRENT_BINARY_DIR}/${wrap_int_dir} ${extra_args}
      ${SOURCES_TO_WRAP}
    COMMENT "PythonQt Wrapping - Generating ${wrapper_init_cpp_filename}"
    VERBATIM
    )

<<<<<<< HEAD
  QT4_WRAP_CPP(${TARGET}_MOC_CXX ${CMAKE_CURRENT_BINARY_DIR}/${wrapper_h_filename})
=======
  # Clear variable
  set(moc_flags)

  # Grab moc flags
  if (CTK_QT_VERSION VERSION_EQUAL "4")
    QT4_GET_MOC_FLAGS(moc_flags)
  endif()

  # Prepare custom_command argument
  set(moc_flags_arg)
  foreach(flag ${moc_flags})
    set(moc_flags_arg "${moc_flags_arg}^^${flag}")
  endforeach()

  # On Windows, to avoid "too long input" error, dump moc flags.
  if(WIN32)
    # File containing the moc flags
    set(wrapper_moc_flags_filename mocflags_${WRAPPING_NAMESPACE_UNDERSCORE}_${TARGET}_all.txt)
    set(wrapper_master_moc_flags_file ${CMAKE_CURRENT_BINARY_DIR}/${wrap_int_dir}${wrapper_moc_flags_filename})
    file(WRITE ${wrapper_master_moc_flags_file} ${moc_flags_arg})
    # The arg passed to the custom command will be the file containing the list of moc flags
    set(moc_flags_arg ${wrapper_master_moc_flags_file})
  endif()

  # File to run through moc
  set(wrapper_master_moc_filename moc_${WRAPPING_NAMESPACE_UNDERSCORE}_${TARGET}_all.cpp)
  set(wrapper_master_moc_file ${CMAKE_CURRENT_BINARY_DIR}/${wrap_int_dir}${wrapper_master_moc_filename})

  # Custom command allowing to call moc to process the wrapper headers
  add_custom_command(
    OUTPUT ${wrap_int_dir}${wrapper_master_moc_filename}
    DEPENDS
      ${wrap_int_dir}${wrapper_init_cpp_filename}
      ${wrap_int_dir}${wrapper_module_init_cpp_filename}
      ${extra_files} ${CTK_CMAKE_DIR}/ctkScriptMocPythonQtWrapper.cmake
    COMMAND ${CMAKE_COMMAND}
      -DWRAPPING_NAMESPACE:STRING=${WRAPPING_NAMESPACE}
      -DTARGET:STRING=${TARGET}
      -DMOC_FLAGS:STRING=${moc_flags_arg}
      -DWRAP_INT_DIR:STRING=${wrap_int_dir}
      -DWRAPPER_MASTER_MOC_FILE:STRING=${wrapper_master_moc_file}
      -DOUTPUT_DIR:PATH=${CMAKE_CURRENT_BINARY_DIR}
      -DQT_MOC_EXECUTABLE:FILEPATH=${QT_MOC_EXECUTABLE}
      -P ${CTK_CMAKE_DIR}/ctkScriptMocPythonQtWrapper.cmake
    COMMENT "PythonQt ${wrap_type} Wrapping - Moc'ing ${WRAPPING_NAMESPACE_UNDERSCORE}_${TARGET} wrapper headers"
    VERBATIM
    )
>>>>>>> 47b34216

  # The following files are generated
  set_source_files_properties(
    ${wrapper_init_cpp_filename}
    ${wrapper_h_filename}
    ${wrapper_module_init_cpp_filename}
    PROPERTIES GENERATED TRUE)

  # Create the Init File
  set(${SRCS_LIST_NAME}
    ${${SRCS_LIST_NAME}}
    ${wrapper_init_cpp_filename}
    ${wrapper_module_init_cpp_filename}
    ${${TARGET}_MOC_CXX}
    )

  #
  # Let's include the headers associated with PythonQt
  #
  find_package(PythonQt)
  if(NOT PYTHONQT_FOUND)
    message(FATAL_ERROR "error: PythonQt package is required to build ${TARGET}PythonQt")
  endif()
  include_directories(${PYTHON_INCLUDE_DIRS} ${PYTHONQT_INCLUDE_DIR})

endmacro()
<|MERGE_RESOLUTION|>--- conflicted
+++ resolved
@@ -164,57 +164,11 @@
     VERBATIM
     )
 
-<<<<<<< HEAD
-  QT4_WRAP_CPP(${TARGET}_MOC_CXX ${CMAKE_CURRENT_BINARY_DIR}/${wrapper_h_filename})
-=======
-  # Clear variable
-  set(moc_flags)
-
-  # Grab moc flags
   if (CTK_QT_VERSION VERSION_EQUAL "4")
-    QT4_GET_MOC_FLAGS(moc_flags)
+    QT5_WRAP_CPP(${TARGET}_MOC_CXX ${CMAKE_CURRENT_BINARY_DIR}/${wrapper_h_filename})
+  else()
+    QT4_WRAP_CPP(${TARGET}_MOC_CXX ${CMAKE_CURRENT_BINARY_DIR}/${wrapper_h_filename})
   endif()
-
-  # Prepare custom_command argument
-  set(moc_flags_arg)
-  foreach(flag ${moc_flags})
-    set(moc_flags_arg "${moc_flags_arg}^^${flag}")
-  endforeach()
-
-  # On Windows, to avoid "too long input" error, dump moc flags.
-  if(WIN32)
-    # File containing the moc flags
-    set(wrapper_moc_flags_filename mocflags_${WRAPPING_NAMESPACE_UNDERSCORE}_${TARGET}_all.txt)
-    set(wrapper_master_moc_flags_file ${CMAKE_CURRENT_BINARY_DIR}/${wrap_int_dir}${wrapper_moc_flags_filename})
-    file(WRITE ${wrapper_master_moc_flags_file} ${moc_flags_arg})
-    # The arg passed to the custom command will be the file containing the list of moc flags
-    set(moc_flags_arg ${wrapper_master_moc_flags_file})
-  endif()
-
-  # File to run through moc
-  set(wrapper_master_moc_filename moc_${WRAPPING_NAMESPACE_UNDERSCORE}_${TARGET}_all.cpp)
-  set(wrapper_master_moc_file ${CMAKE_CURRENT_BINARY_DIR}/${wrap_int_dir}${wrapper_master_moc_filename})
-
-  # Custom command allowing to call moc to process the wrapper headers
-  add_custom_command(
-    OUTPUT ${wrap_int_dir}${wrapper_master_moc_filename}
-    DEPENDS
-      ${wrap_int_dir}${wrapper_init_cpp_filename}
-      ${wrap_int_dir}${wrapper_module_init_cpp_filename}
-      ${extra_files} ${CTK_CMAKE_DIR}/ctkScriptMocPythonQtWrapper.cmake
-    COMMAND ${CMAKE_COMMAND}
-      -DWRAPPING_NAMESPACE:STRING=${WRAPPING_NAMESPACE}
-      -DTARGET:STRING=${TARGET}
-      -DMOC_FLAGS:STRING=${moc_flags_arg}
-      -DWRAP_INT_DIR:STRING=${wrap_int_dir}
-      -DWRAPPER_MASTER_MOC_FILE:STRING=${wrapper_master_moc_file}
-      -DOUTPUT_DIR:PATH=${CMAKE_CURRENT_BINARY_DIR}
-      -DQT_MOC_EXECUTABLE:FILEPATH=${QT_MOC_EXECUTABLE}
-      -P ${CTK_CMAKE_DIR}/ctkScriptMocPythonQtWrapper.cmake
-    COMMENT "PythonQt ${wrap_type} Wrapping - Moc'ing ${WRAPPING_NAMESPACE_UNDERSCORE}_${TARGET} wrapper headers"
-    VERBATIM
-    )
->>>>>>> 47b34216
 
   # The following files are generated
   set_source_files_properties(
