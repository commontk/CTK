--- conflicted
+++ resolved
@@ -84,25 +84,15 @@
   endforeach()
 
   # This is for external projects using CTK
-<<<<<<< HEAD
-  # The variables CTK_PLUGIN_LIBRARIES and CTK_LIBRARIES are set in CTKConfig.cmake
-  if(CTK_PLUGIN_LIBRARIES)
-    list(APPEND known_targets ${CTK_PLUGIN_LIBRARIES})
-  endif()
+  # The variable CTK_EXTERNAL_PLUGIN_LIBRARIES is filled in ctkMacroSetupExternalPlugins
+  # with the help of variables defined in "PluginUseFiles" from external projects.
+  if(CTK_EXTERNAL_PLUGIN_LIBRARIES)
+    list(APPEND known_targets ${CTK_EXTERNAL_PLUGIN_LIBRARIES})
+  endif()
+  # The variable CTK_LIBRARIES is set in CTKConfig.cmake
   if(CTK_LIBRARIES)
     list(APPEND known_targets ${CTK_LIBRARIES})
   endif()
-=======
-  # The variable CTK_EXTERNAL_PLUGIN_LIBRARIES is filled in ctkMacroSetupExternalPlugins
-  # with the help of variables defined in "PluginUseFiles" from external projects.
-  IF(CTK_EXTERNAL_PLUGIN_LIBRARIES)
-    LIST(APPEND known_targets ${CTK_EXTERNAL_PLUGIN_LIBRARIES})
-  ENDIF()
-  # The variable CTK_LIBRARIES is set in CTKConfig.cmake
-  IF(CTK_LIBRARIES)
-    LIST(APPEND known_targets ${CTK_LIBRARIES})
-  ENDIF()
->>>>>>> 43604a51
 
   #message("Known targets: ${known_targets}")
 
@@ -175,8 +165,7 @@
         # If this macro is called from inside CTK itself, we add the external
         # targets to the list of known targets (for external projects calling
         # this macro, targets external to the calling project should be listed
-<<<<<<< HEAD
-        # in CTK_LIBRARIES or CTK_PLUGIN_LIBRARIES
+        # in CTK_LIBRARIES or CTK_EXTERNAL_PLUGIN_LIBRARIES
         if(CTK_SOURCE_DIR)
           if(${CMAKE_SOURCE_DIR} STREQUAL ${CTK_SOURCE_DIR})
             list(APPEND known_targets ${ext_dep_path_list})
@@ -189,21 +178,6 @@
         if(dep_found LESS 0)
           message(FATAL_ERROR "${target_project_name} depends on ${dep}, which does not exist")
         endif()
-=======
-        # in CTK_LIBRARIES or CTK_EXTERNAL_PLUGIN_LIBRARIES
-        IF(CTK_SOURCE_DIR)
-          IF(${CMAKE_SOURCE_DIR} STREQUAL ${CTK_SOURCE_DIR})
-            LIST(APPEND known_targets ${ext_dep_path_list})
-          ENDIF()
-        ENDIF()
-      ENDIF()
-
-      FOREACH(dep ${int_dep_path_list})
-        LIST(FIND known_targets ${dep} dep_found)
-        IF(dep_found LESS 0)
-          MESSAGE(FATAL_ERROR "${target_project_name} depends on ${dep}, which does not exist")
-        ENDIF()
->>>>>>> 43604a51
 
         ctkMacroGetOptionName("${target_directories_with_target_name}" ${dep} dep_option)
         if(NOT ${${dep_option}})
