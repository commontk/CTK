###########################################################################
#
#  Library:   CTK
#
#  Copyright (c) Kitware Inc.
#
#  Licensed under the Apache License, Version 2.0 (the "License");
#  you may not use this file except in compliance with the License.
#  You may obtain a copy of the License at
#
#      http://www.apache.org/licenses/LICENSE-2.0.txt
#
#  Unless required by applicable law or agreed to in writing, software
#  distributed under the License is distributed on an "AS IS" BASIS,
#  WITHOUT WARRANTIES OR CONDITIONS OF ANY KIND, either express or implied.
#  See the License for the specific language governing permissions and
#  limitations under the License.
#
###########################################################################

#
# Depends on:
#  cmake_parse_arguments ( >= CMake 2.8.3)
#

#! \ingroup CMakeAPI
macro(ctkMacroBuildQtPlugin)
  cmake_parse_arguments(MY
    "" # no options
    "NAME;EXPORT_DIRECTIVE;PLUGIN_DIR" # one value args
    "SRCS;MOC_SRCS;UI_FORMS;INCLUDE_DIRECTORIES;TARGET_LIBRARIES;QT5_MODULES;RESOURCES" # multi value args
    ${ARGN}
    )

  # Sanity checks
  if(NOT DEFINED MY_NAME)
    message(FATAL_ERROR "NAME is mandatory")
  endif()
  if(NOT DEFINED MY_EXPORT_DIRECTIVE)
    message(FATAL_ERROR "EXPORT_DIRECTIVE is mandatory")
  endif()
  if (NOT DEFINED MY_PLUGIN_DIR)
    message(FATAL_ERROR "PLUGIN_DIR (e.g. designer, iconengines, imageformats...) is mandatory")
  endif()
  set(MY_LIBRARY_TYPE "MODULE")
  
  if(MY_QT5_MODULES)
    set(qt5_use_modules_list)
    if(NOT CTK_USE_QT5)
      message(WARNING "Argument QT5_MODULES ignored because CTK_USE_QT5 is not set.")
    else()
      foreach(qt5_module ${MY_QT5_MODULES})
        find_package(${qt5_module} REQUIRED)
        # strip the "Qt5" string from the module name
        string(SUBSTRING ${qt5_module} 3 -1 _qt5_module_name)
        list(APPEND qt5_use_modules_list ${_qt5_module_name})
      endforeach()
    endif()
  endif()

  # Define library name
  set(lib_name ${MY_NAME})

  # --------------------------------------------------------------------------
  # Include dirs

  set(my_includes
    ${CTK_BASE_INCLUDE_DIRS}
    ${CMAKE_CURRENT_SOURCE_DIR}
    ${CMAKE_CURRENT_BINARY_DIR}
    ${MY_INCLUDE_DIRECTORIES}
    )

  if (CTK_QT_VERSION VERSION_GREATER "4")
    list(APPEND my_includes ${Qt5Designer_INCLUDE_DIRS})
  else()
    list(APPEND my_includes ${QT_QTDESIGNER_INCLUDE_DIR})
  endif()
  include_directories(${my_includes})

  set(MY_LIBRARY_EXPORT_DIRECTIVE ${MY_EXPORT_DIRECTIVE})
  set(MY_EXPORT_HEADER_PREFIX ${MY_NAME})
  string(REGEX REPLACE "^CTK" "ctk" MY_EXPORT_HEADER_PREFIX ${MY_EXPORT_HEADER_PREFIX})
  set(MY_LIBNAME ${lib_name})

  if(NOT CTK_EXPORT_HEADER_TEMPLATE)
    message(FATAL_ERROR "CTK_EXPORT_HEADER_TEMPLATE is mandatory")
  endif()

  configure_file(
    ${CTK_EXPORT_HEADER_TEMPLATE}
    ${CMAKE_CURRENT_BINARY_DIR}/${MY_EXPORT_HEADER_PREFIX}Export.h
    )
  set(dynamicHeaders
    "${dynamicHeaders};${CMAKE_CURRENT_BINARY_DIR}/${MY_EXPORT_HEADER_PREFIX}Export.h")

  # Make sure variable are cleared
  set(MY_MOC_CPP)
  set(MY_UI_CPP)
  set(MY_QRC_SRCS)

  # Wrap
<<<<<<< HEAD
  set(MY_QRC_SRCS "")
  if(Qt5Core_FOUND)
    qt5_wrap_cpp(MY_MOC_CPP ${MY_MOC_SRCS})
=======
  if (CTK_QT_VERSION VERSION_GREATER "4")
    qt5_wrap_cpp(MY_MOC_CPP ${MY_MOC_SRCS})
    qt5_wrap_ui(MY_UI_CPP ${MY_UI_FORMS})
    set(MY_QRC_SRCS "")
>>>>>>> 47b34216
    if(DEFINED MY_RESOURCES)
      qt5_add_resources(MY_QRC_SRCS ${MY_RESOURCES})
    endif()
  else()
    QT4_WRAP_CPP(MY_MOC_CPP ${MY_MOC_SRCS})
<<<<<<< HEAD
    if(DEFINED MY_RESOURCES)
      QT4_ADD_RESOURCES(MY_QRC_SRCS ${MY_RESOURCES})
    endif()
  endif()
  
  if(CTK_USE_QT5)
    if(Qt5Widgets_FOUND)
      qt5_wrap_ui(MY_UI_CPP ${MY_UI_FORMS})
    elseif(MY_UI_FORMS)
      message(WARNING "Argument UI_FORMS ignored because Qt5Widgets module was not specified")
    endif()
  else()
    QT4_WRAP_UI(MY_UI_CPP ${MY_UI_FORMS})
=======
    QT4_WRAP_UI(MY_UI_CPP ${MY_UI_FORMS})
    set(MY_QRC_SRCS "")
    if(DEFINED MY_RESOURCES)
      QT4_ADD_RESOURCES(MY_QRC_SRCS ${MY_RESOURCES})
    endif()
>>>>>>> 47b34216
  endif()

  source_group("Resources" FILES
    ${MY_RESOURCES}
    ${MY_UI_FORMS}
    )

  source_group("Generated" FILES
    ${MY_MOC_CPP}
    ${MY_QRC_SRCS}
    ${MY_UI_CPP}
    )

  add_library(${lib_name} ${MY_LIBRARY_TYPE}
    ${MY_SRCS}
    ${MY_MOC_CPP}
    ${MY_UI_CPP}
    ${MY_QRC_SRCS}
    )
  
  if(CTK_USE_QT5 AND qt5_use_modules_list)
    qt5_use_modules(${lib_name} ${qt5_use_modules_list})
  endif()

  # Extract library name associated with the plugin and use it as label
  string(REGEX REPLACE "(.*)Plugin[s]?" "\\1" label ${lib_name})

  # Apply properties to the library target.
  set_target_properties(${lib_name}  PROPERTIES
    COMPILE_FLAGS "-DQT_PLUGIN"
    LIBRARY_OUTPUT_DIRECTORY "${CMAKE_LIBRARY_OUTPUT_DIRECTORY}/${MY_PLUGIN_DIR}"
    LABELS ${label}
    )

  set(my_libs
    ${MY_TARGET_LIBRARIES}
    ${QT_QTDESIGNER_LIBRARY}
    )
  target_link_libraries(${lib_name} ${my_libs})

  # Install the library
  # CTK_INSTALL_QTPLUGIN_DIR:STRING can be passed when configuring CTK
  # By default, it is the same path as CTK_INSTALL_LIB_DIR
  # Plugins are installed in a subdirectory corresponding to their types (e.g. designer, iconengines, imageformats...)
  install(TARGETS ${lib_name}
    RUNTIME DESTINATION ${CTK_INSTALL_QTPLUGIN_DIR}/${MY_PLUGIN_DIR} COMPONENT RuntimePlugins
    LIBRARY DESTINATION ${CTK_INSTALL_QTPLUGIN_DIR}/${MY_PLUGIN_DIR} COMPONENT RuntimePlugins
    ARCHIVE DESTINATION ${CTK_INSTALL_QTPLUGIN_DIR}/${MY_PLUGIN_DIR} COMPONENT Development
    )

  # Install headers - Are headers required ?
  #file(GLOB headers "${CMAKE_CURRENT_SOURCE_DIR}/*.h")
  #install(FILES
  #  ${headers}
  #  DESTINATION ${CTK_INSTALL_INCLUDE_DIR} COMPONENT Development
  #  )


  # Since Qt expects plugins to be directly located under the
  # subdirectory (e.g. 'designer') but not deeper (e.g. designer/Debug), let's copy them.

  if(NOT CMAKE_CFG_INTDIR STREQUAL ".")
    get_target_property(FILE_PATH ${lib_name} LOCATION)
    get_target_property(DIR_PATH ${lib_name} LIBRARY_OUTPUT_DIRECTORY)

    add_custom_command(
      TARGET ${lib_name}
      POST_BUILD
      COMMAND ${CMAKE_COMMAND} -E copy ${FILE_PATH} ${DIR_PATH}/../${MY_PLUGIN_DIR}/${CMAKE_SHARED_LIBRARY_PREFIX}${lib_name}${CMAKE_BUILD_TYPE}${CMAKE_SHARED_LIBRARY_SUFFIX}
      )
  endif()

endmacro()

macro(ctkMacroBuildQtDesignerPlugin)
  ctkMacroBuildQtPlugin(
    PLUGIN_DIR designer
    ${ARGN})
endmacro()

macro(ctkMacroBuildQtIconEnginesPlugin)
  ctkMacroBuildQtPlugin(
    PLUGIN_DIR iconengines
    ${ARGN})
endmacro()

macro(ctkMacroBuildQtStylesPlugin)
  ctkMacroBuildQtPlugin(
    PLUGIN_DIR styles
    ${ARGN})
endmacro()
<|MERGE_RESOLUTION|>--- conflicted
+++ resolved
@@ -46,8 +46,8 @@
   
   if(MY_QT5_MODULES)
     set(qt5_use_modules_list)
-    if(NOT CTK_USE_QT5)
-      message(WARNING "Argument QT5_MODULES ignored because CTK_USE_QT5 is not set.")
+    if(CTK_QT_VERSION VERSION_LOWER "5")
+      message(WARNING "Argument QT5_MODULES ignored because Qt version < 5")
     else()
       foreach(qt5_module ${MY_QT5_MODULES})
         find_package(${qt5_module} REQUIRED)
@@ -66,17 +66,14 @@
 
   set(my_includes
     ${CTK_BASE_INCLUDE_DIRS}
+    ${QT_QTDESIGNER_INCLUDE_DIR}
     ${CMAKE_CURRENT_SOURCE_DIR}
     ${CMAKE_CURRENT_BINARY_DIR}
     ${MY_INCLUDE_DIRECTORIES}
     )
-
-  if (CTK_QT_VERSION VERSION_GREATER "4")
-    list(APPEND my_includes ${Qt5Designer_INCLUDE_DIRS})
-  else()
-    list(APPEND my_includes ${QT_QTDESIGNER_INCLUDE_DIR})
-  endif()
-  include_directories(${my_includes})
+  include_directories(
+    ${my_includes}
+    )
 
   set(MY_LIBRARY_EXPORT_DIRECTIVE ${MY_EXPORT_DIRECTIVE})
   set(MY_EXPORT_HEADER_PREFIX ${MY_NAME})
@@ -100,28 +97,20 @@
   set(MY_QRC_SRCS)
 
   # Wrap
-<<<<<<< HEAD
   set(MY_QRC_SRCS "")
   if(Qt5Core_FOUND)
     qt5_wrap_cpp(MY_MOC_CPP ${MY_MOC_SRCS})
-=======
-  if (CTK_QT_VERSION VERSION_GREATER "4")
-    qt5_wrap_cpp(MY_MOC_CPP ${MY_MOC_SRCS})
-    qt5_wrap_ui(MY_UI_CPP ${MY_UI_FORMS})
-    set(MY_QRC_SRCS "")
->>>>>>> 47b34216
     if(DEFINED MY_RESOURCES)
       qt5_add_resources(MY_QRC_SRCS ${MY_RESOURCES})
     endif()
   else()
     QT4_WRAP_CPP(MY_MOC_CPP ${MY_MOC_SRCS})
-<<<<<<< HEAD
     if(DEFINED MY_RESOURCES)
       QT4_ADD_RESOURCES(MY_QRC_SRCS ${MY_RESOURCES})
     endif()
   endif()
   
-  if(CTK_USE_QT5)
+  if(CTK_QT_VERSION VERSION_GREATER "4")
     if(Qt5Widgets_FOUND)
       qt5_wrap_ui(MY_UI_CPP ${MY_UI_FORMS})
     elseif(MY_UI_FORMS)
@@ -129,13 +118,6 @@
     endif()
   else()
     QT4_WRAP_UI(MY_UI_CPP ${MY_UI_FORMS})
-=======
-    QT4_WRAP_UI(MY_UI_CPP ${MY_UI_FORMS})
-    set(MY_QRC_SRCS "")
-    if(DEFINED MY_RESOURCES)
-      QT4_ADD_RESOURCES(MY_QRC_SRCS ${MY_RESOURCES})
-    endif()
->>>>>>> 47b34216
   endif()
 
   source_group("Resources" FILES
@@ -156,7 +138,7 @@
     ${MY_QRC_SRCS}
     )
   
-  if(CTK_USE_QT5 AND qt5_use_modules_list)
+  if(CTK_QT_VERSION VERSION_GREATER "4" AND qt5_use_modules_list)
     qt5_use_modules(${lib_name} ${qt5_use_modules_list})
   endif()
 
