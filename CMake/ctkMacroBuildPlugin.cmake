--- conflicted
+++ resolved
@@ -329,16 +329,9 @@
 
   target_link_libraries(${lib_name} ${my_libs})
 
-<<<<<<< HEAD
-  # Update CTK_PLUGINS
   if(NOT MY_TEST_PLUGIN)
-    set(CTK_PLUGIN_LIBRARIES ${CTK_PLUGIN_LIBRARIES} ${lib_name} CACHE INTERNAL "CTK plugins" FORCE)
-  endif()
-=======
-  IF(NOT MY_TEST_PLUGIN)
-    SET(${CMAKE_PROJECT_NAME}_PLUGIN_LIBRARIES ${${CMAKE_PROJECT_NAME}_PLUGIN_LIBRARIES} ${lib_name} CACHE INTERNAL "CTK plugins" FORCE)
-  ENDIF()
->>>>>>> 43604a51
+    set(${CMAKE_PROJECT_NAME}_PLUGIN_LIBRARIES ${${CMAKE_PROJECT_NAME}_PLUGIN_LIBRARIES} ${lib_name} CACHE INTERNAL "CTK plugins" FORCE)
+  endif()
 
   # Install headers
   #file(GLOB headers "${CMAKE_CURRENT_SOURCE_DIR}/*.h")
