
#
# Independently of the value of CTK_SUPERBUILD, each external project definition will
# provides either the include and library directories or a variable name
# used by the corresponding Find<package>.cmake files.
#
# Within top-level CMakeLists.txt file, the variable names will be expanded if not in
# superbuild mode. The include and library dirs are then used in
# ctkMacroBuildApp, ctkMacroBuildLib, and ctkMacroBuildPlugin
#

#-----------------------------------------------------------------------------
# Collect CTK library target dependencies
#

ctkMacroCollectAllTargetLibraries("${CTK_LIBS}" "Libs" ALL_TARGET_LIBRARIES)
ctkMacroCollectAllTargetLibraries("${CTK_PLUGINS}" "Plugins" ALL_TARGET_LIBRARIES)
ctkMacroCollectAllTargetLibraries("${CTK_APPS}" "Applications" ALL_TARGET_LIBRARIES)
#message(STATUS ALL_TARGET_LIBRARIES:${ALL_TARGET_LIBRARIES})

#-----------------------------------------------------------------------------
# Initialize NON_CTK_DEPENDENCIES variable
#
# Using the variable ALL_TARGET_LIBRARIES initialized above with the help
# of the macro ctkMacroCollectAllTargetLibraries, let's get the list of all Non-CTK dependencies.
# NON_CTK_DEPENDENCIES is expected by the macro ctkMacroShouldAddExternalProject
ctkMacroGetAllNonProjectTargetLibraries("${ALL_TARGET_LIBRARIES}" NON_CTK_DEPENDENCIES)
#message(NON_CTK_DEPENDENCIES:${NON_CTK_DEPENDENCIES})

#-----------------------------------------------------------------------------
# Enable and setup External project global properties
#

if(CTK_SUPERBUILD)
  set(ep_install_dir ${CMAKE_BINARY_DIR}/CMakeExternals/Install)
  set(ep_suffix      "-cmake")

  set(ep_common_c_flags "${CMAKE_C_FLAGS_INIT} ${ADDITIONAL_C_FLAGS}")
  set(ep_common_cxx_flags "${CMAKE_CXX_FLAGS_INIT} ${ADDITIONAL_CXX_FLAGS}")

  set(ep_common_cache_args
      -DCMAKE_BUILD_TYPE:STRING=${CMAKE_BUILD_TYPE}
      -DCMAKE_C_COMPILER:FILEPATH=${CMAKE_C_COMPILER}
      -DCMAKE_CXX_COMPILER:FILEPATH=${CMAKE_CXX_COMPILER}
      -DCMAKE_C_FLAGS:STRING=${ep_common_c_flags}
      -DCMAKE_CXX_FLAGS:STRING=${ep_common_cxx_flags}
<<<<<<< HEAD
      -DCMAKE_INSTALL_PREFIX:PATH=${ep_install_dir}
      -DCMAKE_PREFIX_PATH:STRING=${CMAKE_PREFIX_PATH}
=======
      -DCMAKE_INSTALL_PREFIX:PATH=${CMAKE_INSTALL_PREFIX}
>>>>>>> 64838f8a
      -DBUILD_TESTING:BOOL=OFF
     )
endif()

if(NOT DEFINED CTK_DEPENDENCIES)
  message(FATAL_ERROR "error: CTK_DEPENDENCIES variable is not defined !")
endif()

set(DCMTK_enabling_variable DCMTK_LIBRARIES)
set(${DCMTK_enabling_variable}_INCLUDE_DIRS DCMTK_INCLUDE_DIR)
set(${DCMTK_enabling_variable}_FIND_PACKAGE_CMD DCMTK)

set(ITK_enabling_variable ITK_LIBRARIES)
set(${ITK_enabling_variable}_LIBRARY_DIRS ITK_LIBRARY_DIRS)
set(${ITK_enabling_variable}_INCLUDE_DIRS ITK_INCLUDE_DIRS)
set(${ITK_enabling_variable}_FIND_PACKAGE_CMD ITK)

set(Log4Qt_enabling_variable Log4Qt_LIBRARIES)
set(${Log4Qt_enabling_variable}_INCLUDE_DIRS Log4Qt_INCLUDE_DIRS)
set(${Log4Qt_enabling_variable}_FIND_PACKAGE_CMD Log4Qt)

set(OpenIGTLink_enabling_variable OpenIGTLink_LIBRARIES)
set(${OpenIGTLink_enabling_variable}_LIBRARY_DIRS OpenIGTLink_LIBRARY_DIRS)
set(${OpenIGTLink_enabling_variable}_INCLUDE_DIRS OpenIGTLink_INCLUDE_DIRS)
set(${OpenIGTLink_enabling_variable}_FIND_PACKAGE_CMD OpenIGTLink)

set(PythonQt_enabling_variable PYTHONQT_LIBRARIES)
set(${PythonQt_enabling_variable}_INCLUDE_DIRS PYTHONQT_INCLUDE_DIR PYTHON_INCLUDE_DIRS)
set(${PythonQt_enabling_variable}_FIND_PACKAGE_CMD PythonQt)

set(QtSOAP_enabling_variable QtSOAP_LIBRARIES)
set(${QtSOAP_enabling_variable}_LIBRARY_DIRS QtSOAP_LIBRARY_DIRS)
set(${QtSOAP_enabling_variable}_INCLUDE_DIRS QtSOAP_INCLUDE_DIRS)
set(${QtSOAP_enabling_variable}_FIND_PACKAGE_CMD QtSOAP)

set(QtTesting_enabling_variable QtTesting_LIBRARIES)
set(${QtTesting_enabling_variable}_INCLUDE_DIRS QtTesting_INCLUDE_DIRS)
set(${QtTesting_enabling_variable}_FIND_PACKAGE_CMD QtTesting)

set(qxmlrpc_enabling_variable qxmlrpc_LIBRARY)
set(${qxmlrpc_enabling_variable}_LIBRARY_DIRS qxmlrpc_LIBRARY_DIRS)
set(${qxmlrpc_enabling_variable}_INCLUDE_DIRS qxmlrpc_INCLUDE_DIRS)
set(${qxmlrpc_enabling_variable}_FIND_PACKAGE_CMD qxmlrpc)

set(qRestAPI_enabling_variable qRestAPI_LIBRARIES)
set(${qRestAPI_enabling_variable}_LIBRARY_DIRS qRestAPI_LIBRARY_DIRS)
set(${qRestAPI_enabling_variable}_INCLUDE_DIRS qRestAPI_INCLUDE_DIRS)
set(${qRestAPI_enabling_variable}_FIND_PACKAGE_CMD qRestAPI)

set(VTK_enabling_variable VTK_LIBRARIES)
set(${VTK_enabling_variable}_LIBRARY_DIRS VTK_LIBRARY_DIRS)
set(${VTK_enabling_variable}_INCLUDE_DIRS VTK_INCLUDE_DIRS)
set(${VTK_enabling_variable}_FIND_PACKAGE_CMD VTK)

set(XIP_enabling_variable XIP_LIBRARIES)
set(${XIP_enabling_variable}_LIBRARY_DIRS XIP_LIBRARY_DIRS)
set(${XIP_enabling_variable}_INCLUDE_DIRS XIP_INCLUDE_DIRS)
set(${XIP_enabling_variable}_FIND_PACKAGE_CMD XIP)

set(ZMQ_enabling_variable ZMQ_LIBRARIES)
set(${ZMQ_enabling_variable}_LIBRARY_DIRS ZMQ_LIBRARY_DIRS)
set(${ZMQ_enabling_variable}_INCLUDE_DIRS ZMQ_INCLUDE_DIRS)
set(${ZMQ_enabling_variable}_FIND_PACKAGE_CMD ZMQ)

macro(superbuild_is_external_project_includable possible_proj output_var)
  if(DEFINED ${possible_proj}_enabling_variable)
    ctkMacroShouldAddExternalProject(${${possible_proj}_enabling_variable} ${output_var})
    if(NOT ${${output_var}})
      if(${possible_proj} STREQUAL "VTK"
         AND CTK_LIB_Scripting/Python/Core_PYTHONQT_USE_VTK)
        set(${output_var} 1)
      else()
        unset(${${possible_proj}_enabling_variable}_INCLUDE_DIRS)
        unset(${${possible_proj}_enabling_variable}_LIBRARY_DIRS)
        unset(${${possible_proj}_enabling_variable}_FIND_PACKAGE_CMD)
      endif()
    endif()
  else()
    set(${output_var} 1)
  endif()
endmacro()

set(proj CTK)
ExternalProject_Include_Dependencies(CTK
  PROJECT_VAR proj
  DEPENDS_VAR CTK_DEPENDENCIES
  USE_SYSTEM_VAR ${CMAKE_PROJECT_NAME}_USE_SYSTEM_${proj}
  )

#message("Updated CTK_DEPENDENCIES:")
#foreach(dep ${CTK_DEPENDENCIES})
#  message("  ${dep}")
#endforeach()<|MERGE_RESOLUTION|>--- conflicted
+++ resolved
@@ -44,12 +44,8 @@
       -DCMAKE_CXX_COMPILER:FILEPATH=${CMAKE_CXX_COMPILER}
       -DCMAKE_C_FLAGS:STRING=${ep_common_c_flags}
       -DCMAKE_CXX_FLAGS:STRING=${ep_common_cxx_flags}
-<<<<<<< HEAD
-      -DCMAKE_INSTALL_PREFIX:PATH=${ep_install_dir}
+      -DCMAKE_INSTALL_PREFIX:PATH=${CMAKE_INSTALL_PREFIX}
       -DCMAKE_PREFIX_PATH:STRING=${CMAKE_PREFIX_PATH}
-=======
-      -DCMAKE_INSTALL_PREFIX:PATH=${CMAKE_INSTALL_PREFIX}
->>>>>>> 64838f8a
       -DBUILD_TESTING:BOOL=OFF
      )
 endif()
