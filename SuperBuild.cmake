--- conflicted
+++ resolved
@@ -254,11 +254,8 @@
     -DPYTHONQT_INSTALL_DIR:PATH=${PYTHONQT_INSTALL_DIR} # FindPythonQt expects PYTHONQT_INSTALL_DIR variable to be defined
     -DPYTHONQTGENERATOR_EXECUTABLE:FILEPATH=${PYTHONQTGENERATOR_EXECUTABLE} #FindPythonQtGenerator expects PYTHONQTGENERATOR_EXECUTABLE to be defined
     -DLog4Qt_DIR:PATH=${Log4Qt_DIR} # FindLog4Qt expects Log4Qt_DIR variable to be defined
-<<<<<<< HEAD
+    -DQtSOAP_DIR:PATH=${QtSOAP_DIR} # FindQtSOAP expects QtSOAP_DIR variable to be defined
     ${dependency_args}
-=======
-    -DQtSOAP_DIR:PATH=${QtSOAP_DIR} # FindQtSOAP expects QtSOAP_DIR variable to be defined
->>>>>>> 00e76415
   SOURCE_DIR ${CTK_SOURCE_DIR}
   BINARY_DIR ${CTK_BINARY_DIR}/CTK-build
   BUILD_COMMAND ""
