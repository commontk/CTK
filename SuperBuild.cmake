###########################################################################
#
#  Library:   CTK
#
#  Copyright (c) Kitware Inc.
#
#  Licensed under the Apache License, Version 2.0 (the "License");
#  you may not use this file except in compliance with the License.
#  You may obtain a copy of the License at
#
#      http://www.apache.org/licenses/LICENSE-2.0.txt
#
#  Unless required by applicable law or agreed to in writing, software
#  distributed under the License is distributed on an "AS IS" BASIS,
#  WITHOUT WARRANTIES OR CONDITIONS OF ANY KIND, either express or implied.
#  See the License for the specific language governing permissions and
#  limitations under the License.
#
###########################################################################

<<<<<<< HEAD
#-----------------------------------------------------------------------------
# ExternalProjects - Project should be topologically ordered
#-----------------------------------------------------------------------------
SET(external_projects
  CTKData
  Log4Qt
  KWStyle
  VTK
  PythonQt
  PythonQtGenerator # Should be added after PythonQt - See comment in CMakeExternals/PythonQtGenerator.cmake
  DCMTK
  ZMQ
  QtSOAP
  qxmlrpc
  OpenIGTLink
  XIP
  ITK
  )
=======
>>>>>>> 82e42560

#-----------------------------------------------------------------------------
# WARNING - No change should be required after this comment
#           when you are adding a new external project dependency.
#-----------------------------------------------------------------------------

#-----------------------------------------------------------------------------
# Declare CTK_EXTERNAL_LIBRARY_DIRS variable - This variable stores
# the library output directory associated with the different external project
# It's then used in Utilities/LastConfigureStep/CTKGenerateCTKConfig.cmake to
# configure CTKConfig.cmake.in
# This variable would then be exposed to project building against CTK
SET(CTK_EXTERNAL_LIBRARY_DIRS)

#-----------------------------------------------------------------------------
# Make sure ${CTK_BINARY_DIR}/CTK-build/bin exists
# May be used by some external project to install libs 
IF(NOT EXISTS ${CTK_BINARY_DIR}/CTK-build/bin)
  FILE(MAKE_DIRECTORY ${CTK_BINARY_DIR}/CTK-build/bin)
ENDIF()

#-----------------------------------------------------------------------------
# Qt is expected to be setup by CTK/CMakeLists.txt just before it includes the SuperBuild script
#

#-----------------------------------------------------------------------------
# Attempt to discover Doxygen so that DOXYGEN_EXECUTABLE is set to an appropriate default value
#
FIND_PACKAGE(Doxygen QUIET)

#-----------------------------------------------------------------------------
# Generate cmake variable name corresponding to Libs, Plugins and Applications
#
SET(ctk_libs_bool_vars)
FOREACH(lib ${CTK_LIBS_SUBDIRS})
  LIST(APPEND ctk_libs_bool_vars CTK_LIB_${lib})
ENDFOREACH()

SET(ctk_plugins_bool_vars)
FOREACH(plugin ${CTK_PLUGINS_SUBDIRS})
  LIST(APPEND ctk_plugins_bool_vars CTK_PLUGIN_${plugin})
ENDFOREACH()

SET(ctk_applications_bool_vars)
FOREACH(app ${CTK_APPLICATIONS_SUBDIRS})
  LIST(APPEND ctk_applications_bool_vars CTK_APP_${app})
ENDFOREACH()

#-----------------------------------------------------------------------------
# Set superbuild boolean args
#

SET(ctk_cmake_boolean_args
  BUILD_TESTING
  BUILD_QTDESIGNER_PLUGINS
  CTK_USE_KWSTYLE
  WITH_COVERAGE
  DOCUMENTATION_TARGET_IN_ALL
  CTEST_USE_LAUNCHERS
  CTK_WRAP_PYTHONQT_FULL
  CTK_WRAP_PYTHONQT_LIGHT
  ${ctk_libs_bool_vars}
  ${ctk_plugins_bool_vars}
  ${ctk_applications_bool_vars}
  ${ctk_lib_options_list}
  )

SET(ctk_superbuild_boolean_args)
FOREACH(ctk_cmake_arg ${ctk_cmake_boolean_args})
  LIST(APPEND ctk_superbuild_boolean_args -D${ctk_cmake_arg}:BOOL=${${ctk_cmake_arg}})
ENDFOREACH()

# MESSAGE("CMake boolean args:")
# FOREACH(arg ${ctk_superbuild_boolean_args})
#   MESSAGE("  ${arg}")
# ENDFOREACH()

#-----------------------------------------------------------------------------
# Expand superbuild external project args
#
SET(CTK_SUPERBUILD_EP_ARGS)
SET(CTK_SUPERBUILD_EP_VARNAMES)
FOREACH(arg ${CTK_SUPERBUILD_EP_VARS})
  STRING(REPLACE ":" ";" varname_and_vartype ${arg})
  SET(target_info_list ${target_info_list})
  LIST(GET varname_and_vartype 0 _varname)
  LIST(GET varname_and_vartype 1 _vartype)
  LIST(APPEND CTK_SUPERBUILD_EP_ARGS -D${_varname}:${_vartype}=${${_varname}})
  LIST(APPEND CTK_SUPERBUILD_EP_VARNAMES ${_varname})
ENDFOREACH()
STRING(REPLACE ";" "^" CTK_SUPERBUILD_EP_VARNAMES "${CTK_SUPERBUILD_EP_VARNAMES}")

# MESSAGE("CMake external project args:")
# FOREACH(arg ${CTK_SUPERBUILD_EP_ARGS})
#   MESSAGE("  ${arg}")
# ENDFOREACH()

#-----------------------------------------------------------------------------
# Set CMake OSX variable to pass down the external project
set(CMAKE_OSX_EXTERNAL_PROJECT_ARGS)
if(APPLE)
  list(APPEND CMAKE_OSX_EXTERNAL_PROJECT_ARGS
    -DCMAKE_OSX_ARCHITECTURES=${CMAKE_OSX_ARCHITECTURES}
    -DCMAKE_OSX_SYSROOT=${CMAKE_OSX_SYSROOT}
    -DCMAKE_OSX_DEPLOYMENT_TARGET=${CMAKE_OSX_DEPLOYMENT_TARGET})
endif()

#-----------------------------------------------------------------------------
# CTK Configure
#
SET(proj CTK-Configure)

ExternalProject_Add(${proj}
  DOWNLOAD_COMMAND ""
  CMAKE_GENERATOR ${gen}
  CMAKE_ARGS
    ${ctk_superbuild_boolean_args}
    ${CMAKE_OSX_EXTERNAL_PROJECT_ARGS}
    -DCTK_SUPERBUILD:BOOL=OFF
    -DDOCUMENTATION_ARCHIVES_OUTPUT_DIRECTORY:PATH=${DOCUMENTATION_ARCHIVES_OUTPUT_DIRECTORY}
    -DDOXYGEN_EXECUTABLE:FILEPATH=${DOXYGEN_EXECUTABLE}
    -DCTK_SUPERBUILD_BINARY_DIR:PATH=${CTK_BINARY_DIR}
    -DCTK_CMAKE_ARCHIVE_OUTPUT_DIRECTORY:PATH=${CTK_CMAKE_ARCHIVE_OUTPUT_DIRECTORY}
    -DCTK_CMAKE_LIBRARY_OUTPUT_DIRECTORY:PATH=${CTK_CMAKE_LIBRARY_OUTPUT_DIRECTORY}
    -DCTK_CMAKE_RUNTIME_OUTPUT_DIRECTORY:PATH=${CTK_CMAKE_RUNTIME_OUTPUT_DIRECTORY}
    -DCTK_INSTALL_BIN_DIR:STRING=${CTK_INSTALL_BIN_DIR}
    -DCTK_INSTALL_LIB_DIR:STRING=${CTK_INSTALL_LIB_DIR}
    -DCTK_INSTALL_INCLUDE_DIR:STRING=${CTK_INSTALL_INCLUDE_DIR}
    -DCTK_INSTALL_DOC_DIR:STRING=${CTK_INSTALL_DOC_DIR}
    -DCTK_BUILD_SHARED_LIBS:BOOL=${CTK_BUILD_SHARED_LIBS}
    -DCMAKE_INSTALL_PREFIX:PATH=${ep_install_dir}
    -DCMAKE_BUILD_TYPE:STRING=${CMAKE_BUILD_TYPE}
    -DCTK_CXX_FLAGS:STRING=${CTK_CXX_FLAGS}
    -DCTK_C_FLAGS:STRING=${CTK_C_FLAGS}
    -DCTK_EXTERNAL_LIBRARY_DIRS:STRING=${CTK_EXTERNAL_LIBRARY_DIRS}
    -DQT_QMAKE_EXECUTABLE:FILEPATH=${QT_QMAKE_EXECUTABLE}
    ${CTK_SUPERBUILD_EP_ARGS}
    -DCTK_SUPERBUILD_EP_VARNAMES:STRING=${CTK_SUPERBUILD_EP_VARNAMES}
  SOURCE_DIR ${CTK_SOURCE_DIR}
  BINARY_DIR ${CTK_BINARY_DIR}/CTK-build
  BUILD_COMMAND ""
  INSTALL_COMMAND ""
  DEPENDS
    ${CTK_DEPENDENCIES}
  )

IF(CMAKE_GENERATOR MATCHES ".*Makefiles.*")
  SET(ctk_build_cmd "$(MAKE)")
ELSE()
  SET(ctk_build_cmd ${CMAKE_COMMAND} --build ${CTK_BINARY_DIR}/CTK-build --config ${CMAKE_CFG_INTDIR})
ENDIF()

#-----------------------------------------------------------------------------
# CTK
#
#MESSAGE(STATUS SUPERBUILD_EXCLUDE_CTKBUILD_TARGET:${SUPERBUILD_EXCLUDE_CTKBUILD_TARGET})
IF(NOT DEFINED SUPERBUILD_EXCLUDE_CTKBUILD_TARGET OR NOT SUPERBUILD_EXCLUDE_CTKBUILD_TARGET)
  SET(CTKBUILD_TARGET_ALL_OPTION "ALL")
ELSE()
  SET(CTKBUILD_TARGET_ALL_OPTION "")
ENDIF()

ADD_CUSTOM_TARGET(CTK-build ${CTKBUILD_TARGET_ALL_OPTION}
  COMMAND ${ctk_build_cmd}
  WORKING_DIRECTORY ${CTK_BINARY_DIR}/CTK-build
  )
ADD_DEPENDENCIES(CTK-build CTK-Configure)

#-----------------------------------------------------------------------------
# Custom target allowing to drive the build of CTK project itself
#
ADD_CUSTOM_TARGET(CTK
  COMMAND ${ctk_build_cmd}
  WORKING_DIRECTORY ${CTK_BINARY_DIR}/CTK-build
  )<|MERGE_RESOLUTION|>--- conflicted
+++ resolved
@@ -18,27 +18,6 @@
 #
 ###########################################################################
 
-<<<<<<< HEAD
-#-----------------------------------------------------------------------------
-# ExternalProjects - Project should be topologically ordered
-#-----------------------------------------------------------------------------
-SET(external_projects
-  CTKData
-  Log4Qt
-  KWStyle
-  VTK
-  PythonQt
-  PythonQtGenerator # Should be added after PythonQt - See comment in CMakeExternals/PythonQtGenerator.cmake
-  DCMTK
-  ZMQ
-  QtSOAP
-  qxmlrpc
-  OpenIGTLink
-  XIP
-  ITK
-  )
-=======
->>>>>>> 82e42560
 
 #-----------------------------------------------------------------------------
 # WARNING - No change should be required after this comment
