project(org_commontk_dah_examplehost)

set(PLUGIN_export_directive "org_commontk_dah_examplehost_EXPORT")

set(PLUGIN_SRCS
  ctkExampleDicomHost.cpp
  ctkExampleDicomHostPlugin.cpp
  ctkExampleDicomHostPlugin_p.h
  ctkHostedAppPlaceholderWidget.cpp
  ctkExampleHostControlWidget.cpp
)

# Files which should be processed by Qts moc
set(PLUGIN_MOC_SRCS
  ctkExampleDicomHost.h
  ctkExampleDicomHostPlugin_p.h
  ctkHostedAppPlaceholderWidget.h
  ctkExampleHostControlWidget.h
)

# Qt Designer files which should be processed by Qts uic
<<<<<<< HEAD
SET(PLUGIN_UI_FORMS
  ctkExampleHostControlWidget.ui
=======
set(PLUGIN_UI_FORMS
>>>>>>> 4f162b88
)

# QRC Files which should be compiled into the plugin
set(PLUGIN_resources
)

# Additional directories to include - Note that CTK_INCLUDE_LIBRARIES is already included
set(PLUGIN_include_directories
)
#Compute the plugin dependencies
ctkFunctionGetTargetLibraries(PLUGIN_target_libraries)

ctkMacroBuildPlugin(
  NAME ${PROJECT_NAME}
  EXPORT_DIRECTIVE ${PLUGIN_export_directive}
  INCLUDE_DIRECTORIES ${PLUGIN_include_directories}
  SRCS ${PLUGIN_SRCS}
  MOC_SRCS ${PLUGIN_MOC_SRCS}
  UI_FORMS ${PLUGIN_UI_FORMS}
  RESOURCES ${PLUGIN_resources}
  TARGET_LIBRARIES ${PLUGIN_target_libraries}
)<|MERGE_RESOLUTION|>--- conflicted
+++ resolved
@@ -19,12 +19,8 @@
 )
 
 # Qt Designer files which should be processed by Qts uic
-<<<<<<< HEAD
-SET(PLUGIN_UI_FORMS
+set(PLUGIN_UI_FORMS
   ctkExampleHostControlWidget.ui
-=======
-set(PLUGIN_UI_FORMS
->>>>>>> 4f162b88
 )
 
 # QRC Files which should be compiled into the plugin
