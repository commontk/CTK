###########################################################################
#
#  Library:   CTK
#
#  Copyright (c) Kitware Inc.
#
#  Licensed under the Apache License, Version 2.0 (the "License");
#  you may not use this file except in compliance with the License.
#  You may obtain a copy of the License at
#
#      http://www.commontk.org/LICENSE
#
#  Unless required by applicable law or agreed to in writing, software
#  distributed under the License is distributed on an "AS IS" BASIS,
#  WITHOUT WARRANTIES OR CONDITIONS OF ANY KIND, either express or implied.
#  See the License for the specific language governing permissions and
#  limitations under the License.
#
###########################################################################

CMAKE_MINIMUM_REQUIRED(VERSION 2.8.2)

#-----------------------------------------------------------------------------
# See http://cmake.org/cmake/help/cmake-2-8-docs.html#section_Policies for details
#

SET(project_policies
  CMP0001 # NEW: CMAKE_BACKWARDS_COMPATIBILITY should no longer be used.
  CMP0002 # NEW: Logical target names must be globally unique.
  CMP0003 # NEW: Libraries linked via full path no longer produce linker search paths.
  CMP0004 # NEW: Libraries linked may NOT have leading or trailing whitespace.
  CMP0005 # NEW: Preprocessor definition values are now escaped automatically.
  CMP0006 # NEW: Installing MACOSX_BUNDLE targets requires a BUNDLE DESTINATION.
  CMP0007 # NEW: List command no longer ignores empty elements.
  CMP0008 # NEW: Libraries linked by full-path must have a valid library file name.
  CMP0009 # NEW: FILE GLOB_RECURSE calls should not follow symlinks by default.
  CMP0010 # NEW: Bad variable reference syntax is an error.
  CMP0011 # NEW: Included scripts do automatic cmake_policy PUSH and POP.
  CMP0012 # NEW: if() recognizes numbers and boolean constants.
  CMP0013 # NEW: Duplicate binary directories are not allowed.
  CMP0014 # NEW: Input directories must have CMakeLists.txt
  )
FOREACH(policy ${project_policies})
  IF(POLICY ${policy})
    CMAKE_POLICY(SET ${policy} NEW)
  ENDIF()
ENDFOREACH()

#-----------------------------------------------------------------------------
PROJECT(CTK)
#-----------------------------------------------------------------------------

#-----------------------------------------------------------------------------
# Default to shared library
SET(CTK_LIBRARY_MODE "SHARED")
SET(CTK_BUILD_SHARED_LIBS TRUE)

#-----------------------------------------------------------------------------
# Superbuild Option - Enabled by default
#
OPTION(CTK_SUPERBUILD "Build CTK and the projects it depends on via SuperBuild.cmake." ON)
MARK_AS_ADVANCED(CTK_SUPERBUILD)

#-----------------------------------------------------------------------------
# Output directories.
#
FOREACH(type LIBRARY RUNTIME ARCHIVE)
  # Make sure the directory exists
  IF(DEFINED CTK_CMAKE_${type}_OUTPUT_DIRECTORY
     AND NOT EXISTS ${CTK_CMAKE_${type}_OUTPUT_DIRECTORY})
    MESSAGE(FATAL_ERROR "CTK_CMAKE_${type}_OUTPUT_DIRECTORY is set to a non-existing directory [${CTK_CMAKE_${type}_OUTPUT_DIRECTORY}]")
  ENDIF()
  
  IF(CTK_SUPERBUILD)
    SET(output_dir ${CTK_BINARY_DIR}/bin)
    IF(NOT DEFINED CTK_CMAKE_${type}_OUTPUT_DIRECTORY)
      SET(CTK_CMAKE_${type}_OUTPUT_DIRECTORY ${CTK_BINARY_DIR}/CTK-build/bin)
    ENDIF()
  ELSE()
    IF(NOT DEFINED CTK_CMAKE_${type}_OUTPUT_DIRECTORY)
      SET(output_dir ${CTK_BINARY_DIR}/bin)
    ELSE()
      SET(output_dir ${CTK_CMAKE_${type}_OUTPUT_DIRECTORY})
    ENDIF()
  ENDIF()
  SET(CMAKE_${type}_OUTPUT_DIRECTORY ${output_dir} CACHE INTERNAL "Single output directory for building all libraries.")
ENDFOREACH()

#-----------------------------------------------------------------------------
# CTK version number.  An even minor number corresponds to releases.
#
SET(CTK_MAJOR_VERSION 0)
SET(CTK_MINOR_VERSION 1)
SET(CTK_BUILD_VERSION 0)
SET(CTK_VERSION
    "${CTK_MAJOR_VERSION}.${CTK_MINOR_VERSION}.${CTK_BUILD_VERSION}")

# Append the library version information to the library target
# properties.  A parent project may set its own properties and/or may
# block this.
IF(NOT CTK_NO_LIBRARY_VERSION)
  SET(CTK_LIBRARY_PROPERTIES ${CTK_LIBRARY_PROPERTIES}
    VERSION "${CTK_VERSION}"
    SOVERSION "${CTK_MAJOR_VERSION}.${CTK_MINOR_VERSION}"
    )
ENDIF()

#-----------------------------------------------------------------------------
# Install directories, used for install rules.
#
IF(NOT CTK_INSTALL_BIN_DIR)
  SET(CTK_INSTALL_BIN_DIR "bin")
ENDIF()
IF(NOT CTK_INSTALL_LIB_DIR)
  SET(CTK_INSTALL_LIB_DIR "lib/ctk-${CTK_MAJOR_VERSION}.${CTK_MINOR_VERSION}")
ENDIF()
IF(NOT CTK_INSTALL_INCLUDE_DIR)
  SET(CTK_INSTALL_INCLUDE_DIR "include/ctk-${CTK_MAJOR_VERSION}.${CTK_MINOR_VERSION}")
ENDIF()
IF(NOT CTK_INSTALL_DOC_DIR)
  SET(CTK_INSTALL_DOC_DIR "doc")
ENDIF()

#-----------------------------------------------------------------------------
# Update CMake module path
# Note: FindXXX.cmake script specific to utility should be copied into Utilities/CMake
#
SET(CMAKE_MODULE_PATH
  "${CMAKE_CURRENT_SOURCE_DIR}/Utilities/CMake"
  "${CMAKE_CURRENT_SOURCE_DIR}/CMake"
  ${CMAKE_MODULE_PATH})

#-----------------------------------------------------------------------------
# Clear CTK_BASE_INCLUDE_DIRS, CTK_BASE_LIBRARIES and CTK_WRAPPED_LIBRARIES_PYTHONQT
#
SET(CTK_BASE_LIBRARIES CACHE INTERNAL "CTK base libraries" FORCE)
SET(CTK_BASE_INCLUDE_DIRS CACHE INTERNAL "CTK includes" FORCE)
SET(CTK_WRAPPED_LIBRARIES_PYTHONQT CACHE INTERNAL "CTK libraries wrapped using PythonQt" FORCE)

# Variable use in CTKConfig.cmake.in
SET(CTK_LIBRARIES CACHE INTERNAL "CTK libraries" FORCE)
SET(CTK_PLUGIN_LIBRARIES CACHE INTERNAL "CTK plugins" FORCE)

# Used by CTKGenerateCTKConfig.cmake and also used to reference script from other scripts
SET(CTK_CMAKE_DIR ${CTK_SOURCE_DIR}/CMake)
SET(CTK_CMAKE_UTILITIES_DIR ${CTK_SOURCE_DIR}/Utilities/CMake)

#-----------------------------------------------------------------------------
# CMake Function(s) and Macro(s)
#
INCLUDE(CMake/ctkMacroParseArguments.cmake)
INCLUDE(CMake/ctkMacroSetPaths.cmake)
INCLUDE(CMake/ctkMacroListFilter.cmake)
INCLUDE(CMake/ctkMacroBuildLib.cmake)
INCLUDE(CMake/ctkMacroBuildPlugin.cmake)
INCLUDE(CMake/ctkMacroBuildApp.cmake)
INCLUDE(CMake/ctkMacroBuildQtDesignerPlugin.cmake)
INCLUDE(CMake/ctkMacroCompilePythonScript.cmake)
INCLUDE(CMake/ctkMacroWrapPythonQt.cmake)
INCLUDE(CMake/ctkMacroSetupQt.cmake)
INCLUDE(CMake/ctkMacroTargetLibraries.cmake) # Import multiple macros
INCLUDE(CMake/ctkFunctionExtractOptionNameAndValue.cmake)
INCLUDE(CMake/ctkMacroValidateBuildOptions.cmake)
INCLUDE(CMake/ctkMacroAddCtkLibraryOptions.cmake)
INCLUDE(CMake/ctkFunctionGenerateDGraphInput.cmake)
INCLUDE(CMake/ctkFunctionGenerateProjectXml.cmake)
INCLUDE(CMake/ctkFunctionGeneratePluginManifest.cmake)
INCLUDE(CMake/ctkMacroGeneratePluginResourceFile.cmake)
INCLUDE(CMake/ctkFunctionCheckCompilerFlags.cmake)
INCLUDE(CMake/ctkFunctionGetIncludeDirs.cmake)
INCLUDE(CMake/ctkFunctionGetLibraryDirs.cmake)
INCLUDE(CMake/ctkFunctionGetGccVersion.cmake)

#-----------------------------------------------------------------------------
# Testing
#
OPTION(BUILD_TESTING "Test the project" ON)
IF(BUILD_TESTING)
  ENABLE_TESTING()
  INCLUDE(CTest)
  SET(CPP_TEST_PATH ${CMAKE_RUNTIME_OUTPUT_DIRECTORY})
  MARK_AS_ADVANCED(TCL_TCLSH DART_ROOT)
    
  # Setup file for setting custom ctest vars
  CONFIGURE_FILE(
    CMake/CTestCustom.cmake.in
    ${CMAKE_CURRENT_BINARY_DIR}/CTestCustom.cmake
    @ONLY
    )

  # Configuration for the CMake-generated test driver
  SET(CMAKE_TESTDRIVER_EXTRA_INCLUDES "#include <stdexcept>")
  SET(CMAKE_TESTDRIVER_BEFORE_TESTMAIN "
    try
      {")
  SET(CMAKE_TESTDRIVER_AFTER_TESTMAIN "    }
      catch( std::exception & excp )
        {
        fprintf(stderr,\"%s\\n\",excp.what());
        return EXIT_FAILURE;
        }
      catch( ... )
        {
        printf(\"Exception caught in the test driver\\n\");
        return EXIT_FAILURE;
        }
      ")
ENDIF()

#-----------------------------------------------------------------------------
# Coverage
#
OPTION(WITH_COVERAGE "Enable/Disable coverage" OFF)

#-----------------------------------------------------------------------------
# Documentation
#
OPTION(DOCUMENTATION_TARGET_IN_ALL "Include the custom target for building documentation in 'all'" OFF)
MARK_AS_ADVANCED(DOCUMENTATION_TARGET_IN_ALL)

SET(DOCUMENTATION_ARCHIVES_OUTPUT_DIRECTORY ${CMAKE_CURRENT_BINARY_DIR}
 CACHE PATH "Where documentation archives should be stored")
MARK_AS_ADVANCED(DOCUMENTATION_ARCHIVES_OUTPUT_DIRECTORY)

#-----------------------------------------------------------------------------
# Additional CXX/C Flags
#
SET(ADDITIONAL_C_FLAGS "" CACHE STRING "Additional C Flags")
MARK_AS_ADVANCED(ADDITIONAL_C_FLAGS)
SET(ADDITIONAL_CXX_FLAGS "" CACHE STRING "Additional CXX Flags")
MARK_AS_ADVANCED(ADDITIONAL_CXX_FLAGS)

#-----------------------------------------------------------------------------
# Set symbol visibility Flags
#
# MinGW does not export all symbols automatically, so no need to set flags
IF(CMAKE_COMPILER_IS_GNUCXX AND NOT MINGW)
  SET(VISIBILITY_CXX_FLAGS "-fvisibility=hidden -fvisibility-inlines-hidden")
ENDIF()

#-----------------------------------------------------------------------------
# Set coverage Flags
#
IF(WITH_COVERAGE)
  IF("${CMAKE_CXX_COMPILER_ID}" STREQUAL "GNU")
    SET(coverage_flags "-g -fprofile-arcs -ftest-coverage -O0 -DNDEBUG")
    SET(COVERAGE_CXX_FLAGS ${coverage_flags})
    SET(COVERAGE_C_FLAGS ${coverage_flags})
  ENDIF()
ENDIF()

#-----------------------------------------------------------------------------
# CTK C/CXX Flags
#
SET(CTK_C_FLAGS "${CMAKE_C_FLAGS_INIT} ${COVERAGE_C_FLAGS} ${ADDITIONAL_C_FLAGS}")
SET(CTK_CXX_FLAGS "${CMAKE_CXX_FLAGS_INIT} ${VISIBILITY_CXX_FLAGS} ${COVERAGE_CXX_FLAGS} ${ADDITIONAL_CXX_FLAGS}")

IF(CMAKE_COMPILER_IS_GNUCXX)
  SET(cflags "-Wall -Wextra -Wpointer-arith -Winvalid-pch -Wcast-align -Wwrite-strings -D_FORTIFY_SOURCE=2")
  
  ctkFunctionCheckCompilerFlags("-fdiagnostics-show-option" cflags)
  ctkFunctionCheckCompilerFlags("-Wl,--no-undefined" cflags)

  ctkFunctionGetGccVersion(${CMAKE_CXX_COMPILER} GCC_VERSION)
  # With older version of gcc supporting the flag -fstack-protector-all, an extra dependency to libssp.so
  # is introduced. If gcc is smaller than 4.4.0 and the build type is Release let's not include the flag.
  # Doing so should allow to build package made for distribution using older linux distro.
  IF(${GCC_VERSION} VERSION_GREATER "4.4.0" OR (CMAKE_BUILD_TYPE STREQUAL "Debug" AND ${GCC_VERSION} VERSION_LESS "4.4.0"))
    ctkFunctionCheckCompilerFlags("-fstack-protector-all" cflags)
  ENDIF()
  IF(MINGW)
    # suppress warnings about auto imported symbols
    SET(CTK_CXX_FLAGS "-Wl,--enable-auto-import ${CTK_CXX_FLAGS}")
  ENDIF()
  
  SET(CTK_C_FLAGS "${cflags} ${CTK_C_FLAGS}")
  SET(CTK_CXX_FLAGS "${cflags} -Woverloaded-virtual -Wold-style-cast -Wstrict-null-sentinel -Wsign-promo ${CTK_CXX_FLAGS}")
ENDIF()

IF(MSVC)
  SET(msvc_suppressed_warnings
    "/wd4290" # C++ exception specification ignored except to indicate a function is not __declspec(nothrow)
  )
  SET(CTK_CXX_FLAGS "${CTK_CXX_FLAGS} ${msvc_suppressed_warnings}")
ENDIF()

#-----------------------------------------------------------------------------
# QT
#
ctkMacroSetupQt()

# Update CTK_BASE_LIBRARIES with QT libraries
IF(QT4_FOUND)
  SET(CTK_BASE_LIBRARIES ${CTK_BASE_LIBRARIES} ${QT_LIBRARIES} CACHE INTERNAL "CTK base libraries" FORCE)
ENDIF()

#-----------------------------------------------------------------------------
# CTK Libraries - Use ON or OFF to indicate if the library should be built by default
#
SET(CTK_LIBS
  Core:ON
  PluginFramework:ON
  Widgets:OFF
  DICOM/Core:OFF
  DICOM/Widgets:OFF
<<<<<<< HEAD
  ImageProcessing/ITK/Core:OFF
  #Messaging/Core:OFF  # MessagingCore library need some love :) - Let's disable it for now :(
=======
  Messaging/Core:OFF
  ModuleDescription:OFF
>>>>>>> 9f4c4822
  Scripting/Python/Core:OFF
  Scripting/Python/Widgets:OFF
  Visualization/VTK/Core:OFF
  Visualization/VTK/Widgets:OFF
  #Visualization/XIP:OFF # XIP library need some love :) - Let's disable it for now :(
  )

#-----------------------------------------------------------------------------
# CTK Plugins - Use ON or OFF to indicate if the plugin should be built by default
#
SET(CTK_PLUGINS
  org.commontk.eventbus:OFF
  #org.commontk.cli:OFF # MessagingCore library need some love :) - Let's disable it for now :(
  org.commontk.configadmin:OFF
  org.commontk.dah.app:OFF
  org.commontk.dah.core:OFF
  org.commontk.dah.exampleapp:OFF
  org.commontk.dah.examplehost:OFF
  org.commontk.dah.host:OFF
  org.commontk.eventadmin:OFF
  org.commontk.log:OFF
  org.commontk.log4qt:OFF
  org.commontk.metatype:OFF
  org.commontk.plugingenerator.core:OFF
  org.commontk.plugingenerator.ui:OFF
<<<<<<< HEAD
  org.commontk.qtmobility.service:OFF
=======
  org.commontk.slicermodule:OFF
>>>>>>> 9f4c4822
  )

#-----------------------------------------------------------------------------
# CTK Applications - Use ON or OFF to indicate if the application should be built by default
#
SET(CTK_APPLICATIONS
  ctkCLIPluginExplorer:OFF
  ctkDICOM:OFF
  ctkDICOMIndexer:OFF
  ctkDICOMDemoSCU:OFF
  ctkDICOMQuery:OFF
  ctkDICOMRetrieve:OFF
  ctkDICOMQueryRetrieve:OFF
  ctkExampleHost:OFF
  ctkExampleHostedApp:OFF
  ctkPluginBrowser:OFF
  ctkPluginGenerator:OFF
  ctkDICOMObjectViewer:OFF
  ctkSimplePythonShell:OFF
  )
  
#-----------------------------------------------------------------------------
# To make options show up in both CTK-SuperBuild and CTK regular build, let's add them
# before the SuperBuild script is included
#

# Let's mark as advanced some default properties
MARK_AS_ADVANCED(CMAKE_INSTALL_PREFIX)
MARK_AS_ADVANCED(DART_TESTING_TIMEOUT)

# KWStyle
OPTION(CTK_USE_KWSTYLE     "Enable sourcecode-based style tests." OFF)
#MARK_AS_ADVANCED(CTK_USE_KWSTYLE)

#---------------------------------------------------------------------------
# Will contain a list of sub-directory without option ON or OFF
#
SET(CTK_LIBS_SUBDIRS )
SET(CTK_PLUGINS_SUBDIRS )
SET(CTK_APPLICATIONS_SUBDIRS )

#-----------------------------------------------------------------------------
# Build options associated with CTK libraries
#
# The following FOREACH loops are used to:
#   1) Add build options associated with either libraries, plugins and applications
#   2) Update either CTK_LIBS_SUBDIRS, CTK_PLUGINS_SUBDIRS or CTK_APPS_SUBDIRS variables
# 
# For CTK libraries, if the file Libs/<DIR>/<LIBNAME>/ctk_library_options.cmake exists,
# in addition to 'CTK_LIB_<DIR>/<LIBNAME>' option, the following ones
# will also be available in CMake configure menu:
#  CTK_LIB_<DIR>/<LIBNAME>_OPT1  (set to OFF)
#  CTK_LIB_<DIR>/<LIBNAME>_OPT2  (set to ON)
#
# The file Libs/<DIR>/<LIBNAME>/ctk_library_options.cmake should look like:
#
#     SET(ctk_library_options
#       OPT1:OFF
#       OPT2:ON
#       )

# Build options associated with CTK libraries
SET(ctk_lib_options_list) # This list will be updated in ctkFunctionExtractOptionNameAndValue
FOREACH(lib ${CTK_LIBS})
  ctkFunctionExtractOptionNameAndValue(${lib} lib_name lib_value)
  OPTION(CTK_LIB_${lib_name} "Enable ${lib_name} Library." ${lib_value})
  ctkMacroAddCtkLibraryOptions(${lib_name})
  LIST(APPEND CTK_LIBS_SUBDIRS "${lib_name}")
ENDFOREACH()

# Build options associated with CTK plugins
FOREACH(plugin ${CTK_PLUGINS})
  ctkFunctionExtractOptionNameAndValue(${plugin} plugin_name plugin_value)
  OPTION(CTK_PLUGIN_${plugin_name} "Build ${plugin_name} Plugin." ${plugin_value})
  LIST(APPEND CTK_PLUGINS_SUBDIRS "${plugin_name}")
ENDFOREACH()

# Create a file with variables containing the paths to the source, binary, and library directory
# of each enabled plugin. This is needed to setup include and library dependencies to other plugins
#SET(CTK_PLUGIN_LIST "${CMAKE_CURRENT_BINARY_DIR}/ctkPluginList.cmake")
#SET(CTK_PLUGINS_SUBDIRS_ENABLED )
#FOREACH(plugin ${CTK_PLUGINS_SUBDIRS})
#  IF (CTK_PLUGIN_${plugin})
#    LIST(APPEND CTK_PLUGINS_SUBDIRS_ENABLED Plugins/${plugin})
#  ENDIF()
#ENDFOREACH()
#ctkMacroGeneratePluginList(FILE ${CTK_PLUGIN_LIST}
#                           DIRECTORIES ${CTK_PLUGINS_SUBDIRS_ENABLED})

# Build options associated with CTK applications
FOREACH(app ${CTK_APPLICATIONS})
  ctkFunctionExtractOptionNameAndValue(${app} app_name app_value)
  OPTION(CTK_APP_${app_name} "Build ${app_name} Application." ${app_value})
  LIST(APPEND CTK_APPLICATIONS_SUBDIRS "${app_name}")
ENDFOREACH()

#-----------------------------------------------------------------------------
# Generate target_directories list - List of directory corresponding to the different
# libraries, plugins and applications associated with the corresponding option name.
#

# Create list of directories corresponding to the enabled targets
SET(target_directories)

FOREACH(lib ${CTK_LIBS_SUBDIRS})
  SET(option_name CTK_LIB_${lib})
  LIST(APPEND target_directories "${CMAKE_CURRENT_SOURCE_DIR}/Libs/${lib}^^${option_name}")
ENDFOREACH()

FOREACH(plugin ${CTK_PLUGINS_SUBDIRS})
  SET(option_name CTK_PLUGIN_${plugin})
  LIST(APPEND target_directories "${CMAKE_CURRENT_SOURCE_DIR}/Plugins/${plugin}^^${option_name}")
ENDFOREACH()

FOREACH(app ${CTK_APPLICATIONS_SUBDIRS})
  SET(option_name CTK_APP_${app})
  LIST(APPEND target_directories "${CMAKE_CURRENT_SOURCE_DIR}/Applications/${app}^^${option_name}")
ENDFOREACH()

#MESSAGE(STATUS target_directories:${target_directories})

#-----------------------------------------------------------------------------
# Compile DGraph - An application allowing to check for cycle in DAG and also obtain the
# topological order.
TRY_COMPILE(RESULT_VAR ${CTK_BINARY_DIR}/Utilities/DGraph ${CTK_SOURCE_DIR}/Utilities/DGraph
              DGraph
              CMAKE_FLAGS
                -DQT_QMAKE_EXECUTABLE:BOOL=${QT_QMAKE_EXECUTABLE}
                -DCMAKE_VERBOSE_MAKEFILE:BOOL=FALSE
              OUTPUT_VARIABLE output)
IF(NOT RESULT_VAR)
  MESSAGE(FATAL_ERROR "Failed to compile DGraph application.\n${output}")
ENDIF()
FIND_PROGRAM(DGraph_EXECUTABLE DGraph
  "${CTK_BINARY_DIR}/Utilities/DGraph/"
  "${CTK_BINARY_DIR}/Utilities/DGraph/bin/"
  "${CTK_BINARY_DIR}/Utilities/DGraph/Debug/"
  "${CTK_BINARY_DIR}/Utilities/DGraph/Release/")
MARK_AS_ADVANCED(DGraph_EXECUTABLE)

#-----------------------------------------------------------------------------
# Let's make sure the enabled/disabled libraries, plugins or applications are coherent
#
ctkFunctionGenerateDGraphInput(${CTK_BINARY_DIR} "${target_directories}")
ctkFunctionGenerateDGraphInput(${CTK_BINARY_DIR} "${target_directories}" WITH_EXTERNALS)
ctkMacroValidateBuildOptions("${CTK_BINARY_DIR}" "${DGraph_EXECUTABLE}" "${target_directories}")

#-----------------------------------------------------------------------------
# CTK Python wrapping - Propose the option only if CTK_LIB_Scriping/Python/Core is ON
IF(CTK_LIB_Scripting/Python/Core)
  find_package(PythonInterp)
  IF(NOT PYTHONINTERP_FOUND)
    MESSAGE(SEND_ERROR "PYTHON_EXECUTABLE variable should be set to build CTK_LIB_Scripting/Python")
  ENDIF()
  FIND_PACKAGE(PythonLibs)
  IF(NOT PYTHONLIBS_FOUND)
    MESSAGE(FATAL_ERROR "PYTHON_LIBRARIES and PYTHON_INCLUDE_DIRS should be set to build CTK_LIB_Scripting/Python")
  ENDIF()
  OPTION(CTK_WRAP_PYTHONQT_FULL "Wrap CTK classes using Qt meta-object system into Python language" OFF)
  OPTION(CTK_WRAP_PYTHONQT_LIGHT "Wrap CTK classes using Qt meta-object system into Python language" OFF)
  IF(CTK_WRAP_PYTHONQT_FULL AND CTK_WRAP_PYTHONQT_LIGHT)
    MESSAGE(SEND_ERROR "CTK_WRAP_PYTHONQT_{LIGHT,FULL} options are mutually exclusive. Please enable only one !")
  ENDIF()
ELSE()
  # Note that an unset boolean variable is considered to be False
  UNSET(CTK_WRAP_PYTHONQT_FULL CACHE)
  UNSET(CTK_WRAP_PYTHONQT_LIGHT CACHE)
ENDIF()

#-----------------------------------------------------------------------------
# DGraph
#

# Generate DGraph input file expected by DGraph
ctkFunctionGenerateDGraphInput(${CTK_BINARY_DIR} "${target_directories}" WITH_OPTION)

# Obtain list of target ordered topologically
ctkMacroSetPaths("${QT_INSTALLED_LIBRARY_DIR}")
EXECUTE_PROCESS(
  COMMAND "${DGraph_EXECUTABLE}" "${CTK_BINARY_DIR}/DGraphInput.txt"
  WORKING_DIRECTORY ${CTK_BINARY_DIR}
  RESULT_VARIABLE RESULT_VAR
  OUTPUT_VARIABLE CTEST_PROJECT_SUBPROJECTS_OUTPUT
  ERROR_VARIABLE error
  OUTPUT_STRIP_TRAILING_WHITESPACE
  )      
IF(RESULT_VAR)
  MESSAGE(FATAL_ERROR "Failed to obtain list of target ordered topologically.\n${RESULT_VAR}\n${CTK_BINARY_DIR}\n${error}")
ENDIF()

# Convert 'CTEST_PROJECT_SUBPROJECTS_OUTPUT' to a list
<<<<<<< HEAD
STRING(REPLACE " " "\\;" CTEST_PROJECT_SUBPROJECTS "${CTEST_PROJECT_SUBPROJECTS_OUTPUT}")
SET(CTEST_PROJECT_SUBPROJECTS ${CTEST_PROJECT_SUBPROJECTS})

# If the list of subproject is empty, let's at least build CTKCore
=======
>>>>>>> 9f4c4822
LIST(LENGTH CTEST_PROJECT_SUBPROJECTS subproject_count)
IF (subproject_count EQUAL 0)
  # If the list of subproject is empty, let's at least build CTKCore
  SET(CTEST_PROJECT_SUBPROJECTS CTKCore)
ELSE( )
  STRING(REPLACE " " "\\;" CTEST_PROJECT_SUBPROJECTS ${CTEST_PROJECT_SUBPROJECTS_OUTPUT})
  SET(CTEST_PROJECT_SUBPROJECTS ${CTEST_PROJECT_SUBPROJECTS})
ENDIF()

# Configure CTestConfigSubProject.cmake used that could be used by CTest scripts
CONFIGURE_FILE(${CTK_SOURCE_DIR}/CTestConfigSubProject.cmake.in
               ${CTK_BINARY_DIR}/CTestConfigSubProject.cmake)

#-----------------------------------------------------------------------------
# Project.xml
#

# Generate Project.xml file expected by the CTest driver script
ctkFunctionGenerateProjectXml(${CTK_BINARY_DIR} ${PROJECT_NAME} "${target_directories}" ${CTK_SUPERBUILD})

#-----------------------------------------------------------------------------
# Superbuild script
#

IF(CTK_SUPERBUILD)
  INCLUDE("${CMAKE_CURRENT_SOURCE_DIR}/SuperBuild.cmake")
  RETURN()
ENDIF()

#-----------------------------------------------------------------------------
# Expand variables containing include and library directories for external projects
# This relies on the variable EXTERNAL_TARGETS set in ctkMacroValidateBuildOptions
FOREACH(_external_target ${EXTERNAL_TARGETS})
  IF(${_external_target}_FIND_PACKAGE_CMD)
    #MESSAGE("Calling FIND_PACKAGE(${${_external_target}_FIND_PACKAGE_CMD})")
    FIND_PACKAGE(${${_external_target}_FIND_PACKAGE_CMD} REQUIRED)
  ENDIF()
ENDFOREACH()

FOREACH(_external_target ${EXTERNAL_TARGETS})
  IF(${_external_target}_INCLUDE_DIRS)
    STRING(REPLACE "^" ";" _include_variable_list "${${_external_target}_INCLUDE_DIRS}")
    IF(_include_variable_list)
      #MESSAGE("[${_external_target}] Resolving include variables: ${${_external_target}_INCLUDE_DIRS}")
      SET(${_external_target}_INCLUDE_DIRS "")
      FOREACH(_include_variable ${_include_variable_list})
        #MESSAGE("[${_external_target}] Appending ${${_include_variable}}")
        IF(${_include_variable})
          LIST(APPEND ${_external_target}_INCLUDE_DIRS ${${_include_variable}})
        ELSE()
          LIST(APPEND ${_external_target}_INCLUDE_DIRS ${_include_variable})
        ENDIF()
        #MESSAGE("[${_external_target}] New dirs: ${${_external_target}_INCLUDE_DIRS}")
      ENDFOREACH()
      #MESSAGE("[${_external_target}] Appended dirs: ${${_external_target}_INCLUDE_DIRS}")
    ENDIF()
  ENDIF()
  IF(${_external_target}_LIBRARY_DIRS)
    STRING(REPLACE "^" ";" _library_variable_list "${${_external_target}_LIBRARY_DIRS}")
    IF(_library_variable_list)
      #MESSAGE("[${_external_target}] Resolving library variables: ${${_external_target}_LIBRARY_DIRS}")
      SET(${_external_target}_LIBRARY_DIRS "")
      FOREACH(_library_variable ${_library_variable_list})
        #MESSAGE("[${_external_target}] Appending ${${_library_variable}}")
        IF(${_library_variable})
          LIST(APPEND ${_external_target}_LIBRARY_DIRS ${${_library_variable}})
        ELSE()
          LIST(APPEND ${_external_target}_LIBRARY_DIRS ${_library_variable})
        ENDIF()
        #MESSAGE("[${_external_target}] New dirs: ${${_external_target}_LIBRARY_DIRS}")
      ENDFOREACH()
      #MESSAGE("[${_external_target}] Appended dirs: ${${_external_target}_LIBRARY_DIRS}")
    ENDIF()
  ENDIF()
ENDFOREACH()

# Since PYTHONQT_USE_VTK library option can be enabled independently of
# Visualization/VTK/Core, let's make sure VTK has been properly discovered
IF(CTK_LIB_Scripting/Python/Core_PYTHONQT_USE_VTK)
  FIND_PACKAGE(VTK REQUIRED)
ENDIF()
SET(CTK_WRAP_PYTHONQT_USE_VTK ${CTK_LIB_Scripting/Python/Core_PYTHONQT_USE_VTK})

#-----------------------------------------------------------------------------
# CTK_SUPERBUILD_BINARY_DIR

# If CTK_SUPERBUILD_BINARY_DIR isn't defined, it means CTK is *NOT* build using Superbuild.
# In that specific case, CTK_SUPERBUILD_BINARY_DIR should default to CTK_BINARY_DIR
IF(NOT DEFINED CTK_SUPERBUILD_BINARY_DIR)
  SET(CTK_SUPERBUILD_BINARY_DIR ${CTK_BINARY_DIR})
ENDIF()

#-----------------------------------------------------------------------------
# Configure files with settings
#

CONFIGURE_FILE(${CTK_SOURCE_DIR}/UseCTK.cmake.in
               ${CTK_SUPERBUILD_BINARY_DIR}/UseCTK.cmake COPYONLY IMMEDIATE)
               
#-----------------------------------------------------------------------------
# Set C/CXX Flags
#
SET(CMAKE_CXX_FLAGS ${CTK_CXX_FLAGS} CACHE STRING "CMake C Flags" FORCE)
SET(CMAKE_C_FLAGS ${CTK_C_FLAGS} CACHE STRING "CMake CXX Flags" FORCE)

#-----------------------------------------------------------------------------
# Set the header template which defines custom export/import macros
# for shared libraries
#
SET(CTK_EXPORT_HEADER_TEMPLATE "${CTK_SOURCE_DIR}/Libs/ctkExport.h.in")

#-----------------------------------------------------------------------------
# Add CTK library subdirectories
#
FOREACH(lib ${CTK_LIBS_SUBDIRS})
  IF (CTK_LIB_${lib})
    ADD_SUBDIRECTORY(Libs/${lib})
  ENDIF()
ENDFOREACH()

#-----------------------------------------------------------------------------
# Add CTK plugin subdirectories
#
FOREACH(plugin ${CTK_PLUGINS_SUBDIRS})
  IF(CTK_PLUGIN_${plugin})
    ADD_SUBDIRECTORY(Plugins/${plugin})
  ENDIF()
ENDFOREACH()

#-----------------------------------------------------------------------------
# Add CTK application subdirectories
#
FOREACH(app ${CTK_APPLICATIONS_SUBDIRS})
  IF (CTK_APP_${app})
    ADD_SUBDIRECTORY(Applications/${app})
  ENDIF()
ENDFOREACH()

IF(BUILD_TESTING)
  ADD_SUBDIRECTORY(Applications/Testing)
ENDIF(BUILD_TESTING)


#-----------------------------------------------------------------------------
# Add general purpose subdirectories
#
#ADD_SUBDIRECTORY(Testing)
#ADD_SUBDIRECTORY(Examples)

#-----------------------------------------------------------------------------
# Style Checking configuration
#
INCLUDE(Utilities/KWStyle/KWStyle.cmake)

#---------------------------------------------------------------------------
# Documentation
#
ADD_SUBDIRECTORY( Documentation )

#-----------------------------------------------------------------------------
# The commands in this directory are intended to be executed as
# the end of the whole configuration process, as a "last step".
# This directory is typically the last SUBDIRS in the main CMakeLists.txt.
ADD_SUBDIRECTORY(Utilities/LastConfigureStep)
<|MERGE_RESOLUTION|>--- conflicted
+++ resolved
@@ -303,13 +303,9 @@
   Widgets:OFF
   DICOM/Core:OFF
   DICOM/Widgets:OFF
-<<<<<<< HEAD
   ImageProcessing/ITK/Core:OFF
   #Messaging/Core:OFF  # MessagingCore library need some love :) - Let's disable it for now :(
-=======
-  Messaging/Core:OFF
   ModuleDescription:OFF
->>>>>>> 9f4c4822
   Scripting/Python/Core:OFF
   Scripting/Python/Widgets:OFF
   Visualization/VTK/Core:OFF
@@ -335,11 +331,8 @@
   org.commontk.metatype:OFF
   org.commontk.plugingenerator.core:OFF
   org.commontk.plugingenerator.ui:OFF
-<<<<<<< HEAD
   org.commontk.qtmobility.service:OFF
-=======
   org.commontk.slicermodule:OFF
->>>>>>> 9f4c4822
   )
 
 #-----------------------------------------------------------------------------
@@ -531,20 +524,13 @@
 ENDIF()
 
 # Convert 'CTEST_PROJECT_SUBPROJECTS_OUTPUT' to a list
-<<<<<<< HEAD
 STRING(REPLACE " " "\\;" CTEST_PROJECT_SUBPROJECTS "${CTEST_PROJECT_SUBPROJECTS_OUTPUT}")
 SET(CTEST_PROJECT_SUBPROJECTS ${CTEST_PROJECT_SUBPROJECTS})
 
 # If the list of subproject is empty, let's at least build CTKCore
-=======
->>>>>>> 9f4c4822
 LIST(LENGTH CTEST_PROJECT_SUBPROJECTS subproject_count)
 IF (subproject_count EQUAL 0)
-  # If the list of subproject is empty, let's at least build CTKCore
   SET(CTEST_PROJECT_SUBPROJECTS CTKCore)
-ELSE( )
-  STRING(REPLACE " " "\\;" CTEST_PROJECT_SUBPROJECTS ${CTEST_PROJECT_SUBPROJECTS_OUTPUT})
-  SET(CTEST_PROJECT_SUBPROJECTS ${CTEST_PROJECT_SUBPROJECTS})
 ENDIF()
 
 # Configure CTestConfigSubProject.cmake used that could be used by CTest scripts
