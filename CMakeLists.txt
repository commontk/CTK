###########################################################################
#
#  Library:   CTK
#
#  Copyright (c) Kitware Inc.
#
#  Licensed under the Apache License, Version 2.0 (the "License");
#  you may not use this file except in compliance with the License.
#  You may obtain a copy of the License at
#
#      http://www.apache.org/licenses/LICENSE-2.0.txt
#
#  Unless required by applicable law or agreed to in writing, software
#  distributed under the License is distributed on an "AS IS" BASIS,
#  WITHOUT WARRANTIES OR CONDITIONS OF ANY KIND, either express or implied.
#  See the License for the specific language governing permissions and
#  limitations under the License.
#
###########################################################################

cmake_minimum_required(VERSION 2.8.4)

#-----------------------------------------------------------------------------
# See http://cmake.org/cmake/help/cmake-2-8-docs.html#section_Policies for details
#

set(project_policies
  CMP0001 # NEW: CMAKE_BACKWARDS_COMPATIBILITY should no longer be used.
  CMP0002 # NEW: Logical target names must be globally unique.
  CMP0003 # NEW: Libraries linked via full path no longer produce linker search paths.
  CMP0004 # NEW: Libraries linked may NOT have leading or trailing whitespace.
  CMP0005 # NEW: Preprocessor definition values are now escaped automatically.
  CMP0006 # NEW: Installing MACOSX_BUNDLE targets requires a BUNDLE DESTINATION.
  CMP0007 # NEW: List command no longer ignores empty elements.
  CMP0008 # NEW: Libraries linked by full-path must have a valid library file name.
  CMP0009 # NEW: FILE GLOB_RECURSE calls should not follow symlinks by default.
  CMP0010 # NEW: Bad variable reference syntax is an error.
  CMP0011 # NEW: Included scripts do automatic cmake_policy PUSH and POP.
  CMP0012 # NEW: if() recognizes numbers and boolean constants.
  CMP0013 # NEW: Duplicate binary directories are not allowed.
  CMP0014 # NEW: Input directories must have CMakeLists.txt
  )
foreach(policy ${project_policies})
  if(POLICY ${policy})
    cmake_policy(SET ${policy} NEW)
  endif()
endforeach()

#-----------------------------------------------------------------------------
if(APPLE)
  # Note: By setting CMAKE_OSX_* variables before any enable_language() or project() calls,
  #       we ensure that the bitness will be properly detected.
  include(${CMAKE_SOURCE_DIR}/CMake/ctkBlockSetCMakeOSXVariables.cmake)
endif()

#-----------------------------------------------------------------------------
project(CTK)
#-----------------------------------------------------------------------------

#-----------------------------------------------------------------------------
# Library mode: SHARED (default) or STATIC
#
set(CTK_LIBRARY_MODE "SHARED")

option(CTK_BUILD_SHARED_LIBS "Build CTK libraries as shared module." ON)
mark_as_advanced(CTK_BUILD_SHARED_LIBS)
if(NOT CTK_BUILD_SHARED_LIBS)
  set(CTK_LIBRARY_MODE "STATIC")
endif()

#-----------------------------------------------------------------------------
# Set a default build type if none was specified
#
if(NOT CMAKE_BUILD_TYPE AND NOT CMAKE_CONFIGURATION_TYPES)
  message(STATUS "Setting build type to 'Debug' as none was specified.")
  set(CMAKE_BUILD_TYPE Debug CACHE STRING "Choose the type of build." FORCE)
  # Set the possible values of build type for cmake-gui
  set_property(CACHE CMAKE_BUILD_TYPE PROPERTY STRINGS "Debug" "Release"
    "MinSizeRel" "RelWithDebInfo")
endif()

#-----------------------------------------------------------------------------
# Superbuild Option - Enabled by default
#
option(CTK_SUPERBUILD "Build CTK and the projects it depends on via SuperBuild.cmake." ON)
mark_as_advanced(CTK_SUPERBUILD)

#-----------------------------------------------------------------------------
# Output directories.
#
foreach(type LIBRARY RUNTIME ARCHIVE)
  # Make sure the directory exists
  if(DEFINED CTK_CMAKE_${type}_OUTPUT_DIRECTORY
     AND NOT EXISTS ${CTK_CMAKE_${type}_OUTPUT_DIRECTORY})
    message(FATAL_ERROR "CTK_CMAKE_${type}_OUTPUT_DIRECTORY is set to a non-existing directory [${CTK_CMAKE_${type}_OUTPUT_DIRECTORY}]")
  endif()

  if(CTK_SUPERBUILD)
    set(output_dir ${CTK_BINARY_DIR}/bin)
    if(NOT DEFINED CTK_CMAKE_${type}_OUTPUT_DIRECTORY)
      set(CTK_CMAKE_${type}_OUTPUT_DIRECTORY ${CTK_BINARY_DIR}/CTK-build/bin)
    endif()
  else()
    if(NOT DEFINED CTK_CMAKE_${type}_OUTPUT_DIRECTORY)
      set(output_dir ${CTK_BINARY_DIR}/bin)
    else()
      set(output_dir ${CTK_CMAKE_${type}_OUTPUT_DIRECTORY})
    endif()
  endif()
  set(CMAKE_${type}_OUTPUT_DIRECTORY ${output_dir} CACHE INTERNAL "Single output directory for building all libraries.")
  if(NOT DEFINED CTK_PLUGIN_${type}_OUTPUT_DIRECTORY)
    set(CTK_PLUGIN_${type}_OUTPUT_DIRECTORY ${CMAKE_${type}_OUTPUT_DIRECTORY})
  endif()
endforeach()

#-----------------------------------------------------------------------------
# CTK version number.  An even minor number corresponds to releases.
#
set(CTK_MAJOR_VERSION 0)
set(CTK_MINOR_VERSION 1)
set(CTK_PATCH_VERSION 0)
set(CTK_VERSION
    "${CTK_MAJOR_VERSION}.${CTK_MINOR_VERSION}.${CTK_PATCH_VERSION}")

# Append the library version information to the library target
# properties.  A parent project may set its own properties and/or may
# block this.
if(NOT CTK_NO_LIBRARY_VERSION)
  set(CTK_LIBRARY_PROPERTIES ${CTK_LIBRARY_PROPERTIES}
    VERSION "${CTK_VERSION}"
    SOVERSION "${CTK_MAJOR_VERSION}.${CTK_MINOR_VERSION}"
    )
endif()

#-----------------------------------------------------------------------------
# Install directories, used for install rules.
#
if(NOT CTK_INSTALL_BIN_DIR)
  set(CTK_INSTALL_BIN_DIR "bin")
endif()
if(NOT CTK_INSTALL_LIB_DIR)
  set(CTK_INSTALL_LIB_DIR "lib/ctk-${CTK_MAJOR_VERSION}.${CTK_MINOR_VERSION}")
endif()
if(NOT CTK_INSTALL_INCLUDE_DIR)
  set(CTK_INSTALL_INCLUDE_DIR "include/ctk-${CTK_MAJOR_VERSION}.${CTK_MINOR_VERSION}")
endif()
if(NOT CTK_INSTALL_DOC_DIR)
  set(CTK_INSTALL_DOC_DIR "doc")
endif()

#-----------------------------------------------------------------------------
# Update CMake module path
# Note: FindXXX.cmake script specific to utility should be copied into Utilities/CMake
#
set(CMAKE_MODULE_PATH
  "${CMAKE_CURRENT_SOURCE_DIR}/Utilities/CMake"
  "${CMAKE_CURRENT_SOURCE_DIR}/CMake"
  ${CMAKE_MODULE_PATH})

#-----------------------------------------------------------------------------
# Clear CTK_BASE_INCLUDE_DIRS, CTK_BASE_LIBRARIES and CTK_WRAPPED_LIBRARIES_PYTHONQT
#
set(CTK_BASE_LIBRARIES CACHE INTERNAL "CTK base libraries" FORCE)
set(CTK_BASE_INCLUDE_DIRS CACHE INTERNAL "CTK includes" FORCE)
set(CTK_WRAPPED_LIBRARIES_PYTHONQT CACHE INTERNAL "CTK libraries wrapped using PythonQt" FORCE)

# Variable use in CTKConfig.cmake.in
<<<<<<< HEAD
set(CTK_LIBRARIES CACHE INTERNAL "CTK libraries" FORCE)
set(CTK_PLUGIN_LIBRARIES CACHE INTERNAL "CTK plugins" FORCE)
=======
SET(CTK_LIBRARIES CACHE INTERNAL "CTK libraries" FORCE)
SET(${PROJECT_NAME}_PLUGIN_LIBRARIES CACHE INTERNAL "CTK plugins" FORCE)
>>>>>>> 43604a51

# Used by CTKGenerateCTKConfig.cmake and also used to reference script from other scripts
set(CTK_CMAKE_DIR ${CTK_SOURCE_DIR}/CMake)
set(CTK_CMAKE_UTILITIES_DIR ${CTK_SOURCE_DIR}/Utilities/CMake)

#-----------------------------------------------------------------------------
# CMake function(s) and macro(s)
#
include(CMake/ctkMacroParseArguments.cmake)
include(CMake/ctkMacroSetPaths.cmake)
include(CMake/ctkMacroListFilter.cmake)
include(CMake/ctkMacroBuildLib.cmake)
include(CMake/ctkMacroBuildLibWrapper.cmake)
include(CMake/ctkMacroBuildPlugin.cmake)
include(CMake/ctkMacroBuildApp.cmake)
include(CMake/ctkMacroCompilePythonScript.cmake)
include(CMake/ctkMacroWrapPythonQt.cmake)
include(CMake/ctkMacroSetupQt.cmake)
include(CMake/ctkMacroTargetLibraries.cmake) # Import multiple macros
include(CMake/ctkFunctionExtractOptionNameAndValue.cmake)
include(CMake/ctkMacroValidateBuildOptions.cmake)
include(CMake/ctkMacroAddCtkLibraryOptions.cmake)
include(CMake/ctkFunctionGenerateDGraphInput.cmake)
include(CMake/ctkFunctionGenerateProjectXml.cmake)
include(CMake/ctkFunctionGeneratePluginManifest.cmake)
include(CMake/ctkMacroGeneratePluginResourceFile.cmake)
include(CMake/ctkFunctionCheckCompilerFlags.cmake)
include(CMake/ctkFunctionGetIncludeDirs.cmake)
include(CMake/ctkFunctionGetLibraryDirs.cmake)
include(CMake/ctkFunctionGetGccVersion.cmake)

#-----------------------------------------------------------------------------
# Qt Designer Plugins

option(BUILD_QTDESIGNER_PLUGINS "Build Qt Designer plugins" ON)
if(BUILD_QTDESIGNER_PLUGINS)
  include(CMake/ctkMacroBuildQtDesignerPlugin.cmake)
endif()

#-----------------------------------------------------------------------------
# Testing
#
option(BUILD_TESTING "Test the project" ON)
if(BUILD_TESTING)
  enable_testing()
  include(CTest)
  set(CPP_TEST_PATH ${CMAKE_RUNTIME_OUTPUT_DIRECTORY})
  mark_as_advanced(TCL_TCLSH DART_ROOT)

  # Setup file for setting custom ctest vars
  configure_file(
    CMake/CTestCustom.cmake.in
    ${CMAKE_CURRENT_BINARY_DIR}/CTestCustom.cmake
    @ONLY
    )

  # Configuration for the CMake-generated test driver
  set(CMAKE_TESTDRIVER_EXTRA_INCLUDES "#include <stdexcept>")
  set(CMAKE_TESTDRIVER_BEFORE_TESTMAIN "
    try
      {")
  set(CMAKE_TESTDRIVER_AFTER_TESTMAIN "    }
      catch( std::exception & excp )
        {
        fprintf(stderr,\"%s\\n\",excp.what());
        return EXIT_FAILURE;
        }
      catch( ... )
        {
        printf(\"Exception caught in the test driver\\n\");
        return EXIT_FAILURE;
        }
      ")
endif()

#-----------------------------------------------------------------------------
# Coverage
#
option(WITH_COVERAGE "Enable/Disable coverage" OFF)

#-----------------------------------------------------------------------------
# Documentation
#
option(DOCUMENTATION_TARGET_IN_ALL "Include the custom target for building documentation in 'all'" OFF)
mark_as_advanced(DOCUMENTATION_TARGET_IN_ALL)

set(DOCUMENTATION_ARCHIVES_OUTPUT_DIRECTORY ${CMAKE_CURRENT_BINARY_DIR}
 CACHE PATH "Where documentation archives should be stored")
mark_as_advanced(DOCUMENTATION_ARCHIVES_OUTPUT_DIRECTORY)

#-----------------------------------------------------------------------------
# Additional CXX/C Flags
#
set(ADDITIONAL_C_FLAGS "" CACHE STRING "Additional C Flags")
mark_as_advanced(ADDITIONAL_C_FLAGS)
set(ADDITIONAL_CXX_FLAGS "" CACHE STRING "Additional CXX Flags")
mark_as_advanced(ADDITIONAL_CXX_FLAGS)

#-----------------------------------------------------------------------------
# Set symbol visibility Flags
#

ctkFunctionGetGccversion(${CMAKE_CXX_COMPILER} GCC_VERSION)

# MinGW does not export all symbols automatically, so no need to set flags.
#
# With gcc < 4.5, RTTI symbols from classes declared in third-party libraries
# which are not "gcc visibility aware" are marked with hidden visibility in
# DSOs which include the class declaration and which are compiled with
# hidden visibility. This leads to dynamic_cast and exception handling problems.
# While this problem could be worked around by sandwiching the include
# directives for the third-party headers between "#pragma visibility push/pop"
# statements, it is generally safer to just use default visibility with
# gcc < 4.5.
if(CMAKE_COMPILER_IS_GNUCXX AND NOT ${GCC_VERSION} VERSION_LESS "4.5" AND NOT MINGW)
  set(VISIBILITY_CXX_FLAGS "-fvisibility=hidden -fvisibility-inlines-hidden")
endif()

#-----------------------------------------------------------------------------
# Set coverage Flags
#
if(WITH_COVERAGE)
  if("${CMAKE_CXX_COMPILER_ID}" STREQUAL "GNU")
    set(coverage_flags "-g -fprofile-arcs -ftest-coverage -O0 -DNDEBUG")
    set(COVERAGE_CXX_FLAGS ${coverage_flags})
    set(COVERAGE_C_FLAGS ${coverage_flags})
  endif()
endif()

#-----------------------------------------------------------------------------
# CTK C/CXX Flags
#
set(CTK_C_FLAGS "${CMAKE_C_FLAGS_INIT} ${COVERAGE_C_FLAGS} ${ADDITIONAL_C_FLAGS}")
set(CTK_CXX_FLAGS "${CMAKE_CXX_FLAGS_INIT} ${VISIBILITY_CXX_FLAGS} ${COVERAGE_CXX_FLAGS} ${ADDITIONAL_CXX_FLAGS}")

if(CMAKE_COMPILER_IS_GNUCXX)
  set(cflags "-Wall -Wextra -Wpointer-arith -Winvalid-pch -Wcast-align -Wwrite-strings -D_FORTIFY_SOURCE=2")

  ctkFunctionCheckCompilerFlags("-fdiagnostics-show-option" cflags)
  ctkFunctionCheckCompilerFlags("-Wl,--no-undefined" cflags)

  # With older version of gcc supporting the flag -fstack-protector-all, an extra dependency to libssp.so
  # is introduced. If gcc is smaller than 4.4.0 and the build type is Release let's not include the flag.
  # Doing so should allow to build package made for distribution using older linux distro.
  if(${GCC_VERSION} VERSION_GREATER "4.4.0" OR (CMAKE_BUILD_TYPE STREQUAL "Debug" AND ${GCC_VERSION} VERSION_LESS "4.4.0"))
    ctkFunctionCheckCompilerFlags("-fstack-protector-all" cflags)
  endif()
  if(MINGW)
    # suppress warnings about auto imported symbols
    set(CTK_CXX_FLAGS "-Wl,--enable-auto-import ${CTK_CXX_FLAGS}")
  endif()

  set(CTK_C_FLAGS "${cflags} ${CTK_C_FLAGS}")
  set(CTK_CXX_FLAGS "${cflags} -Woverloaded-virtual -Wold-style-cast -Wstrict-null-sentinel -Wsign-promo ${CTK_CXX_FLAGS}")
endif()

if(MSVC)
  set(msvc_suppressed_warnings
    "/wd4290" # C++ exception specification ignored except to indicate a function is not __declspec(nothrow)
  )
  set(CTK_CXX_FLAGS "${CTK_CXX_FLAGS} ${msvc_suppressed_warnings}")
endif()

#-----------------------------------------------------------------------------
# QT
#
ctkMacroSetupQt()

# Update CTK_BASE_LIBRARIES with QT libraries
if(QT4_FOUND)
  set(CTK_BASE_LIBRARIES ${CTK_BASE_LIBRARIES} ${QT_LIBRARIES} CACHE INTERNAL "CTK base libraries" FORCE)
endif()

#-----------------------------------------------------------------------------
# CTK Libraries - Use ON or OFF to indicate if the library should be built by default
#
set(CTK_LIBS
  Core:ON
  PluginFramework:ON
  Widgets:OFF
  DICOM/Core:OFF
  DICOM/Widgets:OFF
  ImageProcessing/ITK/Core:OFF
  #Messaging/Core:OFF  # MessagingCore library need some love :) - Let's disable it for now :(
  #ModuleDescription:OFF # ModuleDescription library need some love :) - Let's disable it for now :(
  Scripting/Python/Core:OFF
  Scripting/Python/Widgets:OFF
  Visualization/VTK/Core:OFF
  Visualization/VTK/Widgets:OFF
  #Visualization/XIP:OFF # XIP library need some love :) - Let's disable it for now :(
  )

#-----------------------------------------------------------------------------
# CTK Plugins - Use ON or OFF to indicate if the plugin should be built by default
#
set(CTK_PLUGINS
  # Optional plug-ins implementings interfaces in PluginFramework/service/
  org.commontk.eventbus:OFF
  org.commontk.configadmin:OFF
  org.commontk.eventadmin:OFF
  org.commontk.log:OFF
  org.commontk.log4qt:OFF
  org.commontk.metatype:OFF

  # Plug-ins related to DICOM WG23 (Application Hosting)
  org.commontk.dah.core:OFF
  org.commontk.dah.app:OFF
  org.commontk.dah.host:OFF
  org.commontk.dah.exampleapp:OFF
  org.commontk.dah.examplehost:OFF

  # Misc
  org.commontk.plugingenerator.core:OFF
  org.commontk.plugingenerator.ui:OFF
  org.commontk.slicermodule:OFF
  )

#-----------------------------------------------------------------------------
# CTK Applications - Use ON or OFF to indicate if the application should be built by default
#
set(CTK_APPLICATIONS
  ctkCLIPluginExplorer:OFF
  ctkDICOM:OFF
  ctkDICOMIndexer:OFF
  ctkDICOMDemoSCU:OFF
  ctkDICOMQuery:OFF
  ctkDICOMRetrieve:OFF
  ctkDICOMQueryRetrieve:OFF
  ctkExampleHost:OFF
  ctkExampleHostedApp:OFF
  ctkEventBusDemo:OFF
  ctkPluginBrowser:OFF
  ctkPluginGenerator:OFF
  ctkDICOMObjectViewer:OFF
  ctkSimplePythonShell:OFF
  )

#-----------------------------------------------------------------------------
# To make options show up in both CTK-SuperBuild and CTK regular build, let's add them
# before the SuperBuild script is included
#

# Let's mark as advanced some default properties
mark_as_advanced(CMAKE_INSTALL_PREFIX)
mark_as_advanced(DART_TESTING_TIMEOUT)

# KWStyle
option(CTK_USE_KWSTYLE     "Enable sourcecode-based style tests." OFF)
#mark_as_advanced(CTK_USE_KWSTYLE)

#---------------------------------------------------------------------------
# Will contain a list of sub-directory without option ON or OFF
#
set(CTK_LIBS_SUBDIRS )
set(CTK_PLUGINS_SUBDIRS )
set(CTK_APPLICATIONS_SUBDIRS )

#-----------------------------------------------------------------------------
# Build options associated with CTK libraries
#
# The following FOREACH loops are used to:
#   1) Add build options associated with either libraries, plugins and applications
#   2) Update either CTK_LIBS_SUBDIRS, CTK_PLUGINS_SUBDIRS or CTK_APPS_SUBDIRS variables
#
# For CTK libraries, if the file Libs/<DIR>/<LIBNAME>/ctk_library_options.cmake exists,
# in addition to 'CTK_LIB_<DIR>/<LIBNAME>' option, the following ones
# will also be available in CMake configure menu:
#  CTK_LIB_<DIR>/<LIBNAME>_OPT1  (set to OFF)
#  CTK_LIB_<DIR>/<LIBNAME>_OPT2  (set to ON)
#
# The file Libs/<DIR>/<LIBNAME>/ctk_library_options.cmake should look like:
#
#     set(ctk_library_options
#       OPT1:OFF
#       OPT2:ON
#       )

# Build options associated with CTK libraries
set(ctk_lib_options_list) # This list will be updated in ctkFunctionExtractOptionNameAndValue
foreach(lib ${CTK_LIBS})
  ctkFunctionExtractOptionNameAndValue(${lib} lib_name lib_value)
  option(CTK_LIB_${lib_name} "Enable ${lib_name} Library." ${lib_value})
  if(CTK_LIB_${lib_name})
    ctkMacroAddCtkLibraryOptions(${lib_name})
  endif()
  list(APPEND CTK_LIBS_SUBDIRS "${lib_name}")
endforeach()

# Build options associated with CTK plugins
foreach(plugin ${CTK_PLUGINS})
  ctkFunctionExtractOptionNameAndValue(${plugin} plugin_name plugin_value)
  option(CTK_PLUGIN_${plugin_name} "Build ${plugin_name} Plugin." ${plugin_value})
  list(APPEND CTK_PLUGINS_SUBDIRS "${plugin_name}")
endforeach()

# Build options associated with CTK applications
foreach(app ${CTK_APPLICATIONS})
  ctkFunctionExtractOptionNameAndValue(${app} app_name app_value)
  option(CTK_APP_${app_name} "Build ${app_name} Application." ${app_value})
  list(APPEND CTK_APPLICATIONS_SUBDIRS "${app_name}")
endforeach()

#-----------------------------------------------------------------------------
# Generate target_directories list - List of directory corresponding to the different
# libraries, plugins and applications associated with the corresponding option name.
#

# Create list of directories corresponding to the enabled targets
set(target_directories)

foreach(lib ${CTK_LIBS_SUBDIRS})
  set(option_name CTK_LIB_${lib})
  list(APPEND target_directories "${CMAKE_CURRENT_SOURCE_DIR}/Libs/${lib}^^${option_name}")
endforeach()

foreach(plugin ${CTK_PLUGINS_SUBDIRS})
  set(option_name CTK_PLUGIN_${plugin})
  list(APPEND target_directories "${CMAKE_CURRENT_SOURCE_DIR}/Plugins/${plugin}^^${option_name}")
endforeach()

foreach(app ${CTK_APPLICATIONS_SUBDIRS})
  set(option_name CTK_APP_${app})
  list(APPEND target_directories "${CMAKE_CURRENT_SOURCE_DIR}/Applications/${app}^^${option_name}")
endforeach()

#message(STATUS target_directories:${target_directories})

#-----------------------------------------------------------------------------
# Compile DGraph - An application allowing to check for cycle in DAG and also obtain the
# topological order.
try_compile(RESULT_VAR ${CTK_BINARY_DIR}/Utilities/DGraph ${CTK_SOURCE_DIR}/Utilities/DGraph
              DGraph
              CMAKE_FLAGS
                -DQT_QMAKE_EXECUTABLE:FILE=${QT_QMAKE_EXECUTABLE}
                -DCMAKE_OSX_ARCHITECTURES:STRING=${CMAKE_OSX_ARCHITECTURES}
                -DCMAKE_OSX_DEPLOYMENT_TARGET:STRING=${CMAKE_OSX_DEPLOYMENT_TARGET}
                -DCMAKE_OSX_SYSROOT:STRING=${CMAKE_OSX_SYSROOT}
                -DCMAKE_VERBOSE_MAKEFILE:BOOL=FALSE
              OUTPUT_VARIABLE output)
if(NOT RESULT_VAR)
  message(FATAL_ERROR "Failed to compile DGraph application.\n${output}")
endif()
find_program(DGraph_EXECUTABLE DGraph
  "${CTK_BINARY_DIR}/Utilities/DGraph/"
  "${CTK_BINARY_DIR}/Utilities/DGraph/bin/"
  "${CTK_BINARY_DIR}/Utilities/DGraph/Debug/"
  "${CTK_BINARY_DIR}/Utilities/DGraph/Release/")
mark_as_advanced(DGraph_EXECUTABLE)

#-----------------------------------------------------------------------------
# Let's make sure the enabled/disabled libraries, plugins or applications are coherent
#
ctkFunctionGenerateDGraphInput(${CTK_BINARY_DIR} "${target_directories}")
ctkFunctionGenerateDGraphInput(${CTK_BINARY_DIR} "${target_directories}" WITH_EXTERNALS)
ctkMacroValidateBuildOptions("${CTK_BINARY_DIR}" "${DGraph_EXECUTABLE}" "${target_directories}")

#-----------------------------------------------------------------------------
# CTK Python wrapping - Propose the option only if CTK_LIB_Scriping/Python/Core is ON
if(CTK_LIB_Scripting/Python/Core)
  find_package(PythonInterp)
  if(NOT PYTHONINTERP_FOUND)
    message(SEND_ERROR "PYTHON_EXECUTABLE variable should be set to build CTK_LIB_Scripting/Python")
  endif()
  find_package(PythonLibs)
  if(NOT PYTHONLIBS_FOUND)
    message(FATAL_ERROR "PYTHON_LIBRARIES and PYTHON_INCLUDE_DIRS should be set to build CTK_LIB_Scripting/Python")
  endif()
  option(CTK_WRAP_PYTHONQT_FULL "Experimental - Wrap CTK classes using Qt meta-object system into Python language" OFF)
  mark_as_advanced(CTK_WRAP_PYTHONQT_FULL)
  option(CTK_WRAP_PYTHONQT_LIGHT "Wrap CTK classes using Qt meta-object system into Python language" OFF)
  if(CTK_WRAP_PYTHONQT_FULL AND CTK_WRAP_PYTHONQT_LIGHT)
    message(SEND_ERROR "CTK_WRAP_PYTHONQT_{LIGHT,FULL} options are mutually exclusive. Please enable only one !")
  endif()
else()
  # Note that an unset boolean variable is considered to be False
  unset(CTK_WRAP_PYTHONQT_FULL CACHE)
  unset(CTK_WRAP_PYTHONQT_LIGHT CACHE)
endif()

#-----------------------------------------------------------------------------
# DGraph
#

# Generate DGraph input file expected by DGraph
ctkFunctionGenerateDGraphInput(${CTK_BINARY_DIR} "${target_directories}" WITH_OPTION)

# Obtain list of target ordered topologically
ctkMacroSetPaths("${QT_INSTALLED_LIBRARY_DIR}")
execute_process(
  COMMAND "${DGraph_EXECUTABLE}" "${CTK_BINARY_DIR}/DGraphInput.txt"
  WORKING_DIRECTORY ${CTK_BINARY_DIR}
  RESULT_VARIABLE RESULT_VAR
  OUTPUT_VARIABLE CTEST_PROJECT_SUBPROJECTS_OUTPUT
  ERROR_VARIABLE error
  OUTPUT_STRIP_TRAILING_WHITESPACE
  )
if(RESULT_VAR)
  message(FATAL_ERROR "Failed to obtain list of target ordered topologically.\n${RESULT_VAR}\n${CTK_BINARY_DIR}\n${error}")
endif()

# Convert 'CTEST_PROJECT_SUBPROJECTS_OUTPUT' to a list
string(REPLACE " " "\\;" CTEST_PROJECT_SUBPROJECTS "${CTEST_PROJECT_SUBPROJECTS_OUTPUT}")
set(CTEST_PROJECT_SUBPROJECTS ${CTEST_PROJECT_SUBPROJECTS})

# If the list of subproject is empty, let's at least build CTKCore
list(LENGTH CTEST_PROJECT_SUBPROJECTS subproject_count)
IF (subproject_count EQUAL 0)
  set(CTEST_PROJECT_SUBPROJECTS CTKCore)
endif()

# Configure CTestConfigSubProject.cmake used that could be used by CTest scripts
configure_file(${CTK_SOURCE_DIR}/CTestConfigSubProject.cmake.in
               ${CTK_BINARY_DIR}/CTestConfigSubProject.cmake)

#-----------------------------------------------------------------------------
# Project.xml
#

# Generate Project.xml file expected by the CTest driver script
ctkFunctionGenerateProjectXml(${CTK_BINARY_DIR} ${PROJECT_NAME} "${target_directories}" ${CTK_SUPERBUILD})

#-----------------------------------------------------------------------------
# CTK dependencies - Projects should be TOPOLOGICALLY ordered
#-----------------------------------------------------------------------------
set(CTK_POSSIBLE_DEPENDENCIES
  CTKData
  Log4Qt
  KWStyle
  VTK
  PythonQt
  PythonQtGenerator # Should be added after PythonQt - See comment in CMakeExternals/PythonQtGenerator.cmake
  DCMTK
  ZMQ
  QtSOAP
  OpenIGTLink
  XIP
  ITK
  )
set(CTK_DEPENDENCIES) # This variable will contain the list of required CTK dependencies
include(CMake/ctkBlockCheckDependencies.cmake)

#-----------------------------------------------------------------------------
# Superbuild script
#

if(CTK_SUPERBUILD)
  include("${CMAKE_CURRENT_SOURCE_DIR}/SuperBuild.cmake")
  return()
endif()

#-----------------------------------------------------------------------------
# Expand variables containing include and library directories for external projects
# This relies on the variable EXTERNAL_TARGETS set in ctkMacroValidateBuildOptions
foreach(_external_target ${EXTERNAL_TARGETS})
  if(${_external_target}_FIND_PACKAGE_CMD)
    #message("Calling find_package(${${_external_target}_FIND_PACKAGE_CMD})")
    find_package(${${_external_target}_FIND_PACKAGE_CMD} REQUIRED)
  endif()
endforeach()

foreach(_external_target ${EXTERNAL_TARGETS})
  if(${_external_target}_INCLUDE_DIRS)
    #message("[${_external_target}] Resolving include variables: ${${_external_target}_INCLUDE_DIRS}")
    foreach(_include_variable ${${_external_target}_INCLUDE_DIRS})
      #message("[${_external_target}] Appending ${${_include_variable}}")
      if(${_include_variable})
        list(APPEND ${_external_target}_INCLUDE_DIRS ${${_include_variable}})
      else()
        list(APPEND ${_external_target}_INCLUDE_DIRS ${_include_variable})
      endif()
      #message("[${_external_target}] New dirs: ${${_external_target}_INCLUDE_DIRS}")
    endforeach()
    #message("[${_external_target}] Appended dirs: ${${_external_target}_INCLUDE_DIRS}")
  endif()
  if(${_external_target}_LIBRARY_DIRS)
    #message("[${_external_target}] Resolving library variables: ${${_external_target}_LIBRARY_DIRS}")
    foreach(_library_variable ${${_external_target}_LIBRARY_DIRS})
      #message("[${_external_target}] Appending ${${_library_variable}}")
      if(${_library_variable})
        list(APPEND ${_external_target}_LIBRARY_DIRS ${${_library_variable}})
      else()
        list(APPEND ${_external_target}_LIBRARY_DIRS ${_library_variable})
      endif()
      #message("[${_external_target}] New dirs: ${${_external_target}_LIBRARY_DIRS}")
    endforeach()
    #message("[${_external_target}] Appended dirs: ${${_external_target}_LIBRARY_DIRS}")
  endif()
endforeach()

# Since PYTHONQT_USE_VTK library option can be enabled independently of
# Visualization/VTK/Core, let's make sure VTK has been properly discovered
if(CTK_LIB_Scripting/Python/Core_PYTHONQT_USE_VTK)
  find_package(VTK REQUIRED)
endif()
set(CTK_WRAP_PYTHONQT_USE_VTK ${CTK_LIB_Scripting/Python/Core_PYTHONQT_USE_VTK})

#-----------------------------------------------------------------------------
# CTK_SUPERBUILD_BINARY_DIR

# If CTK_SUPERBUILD_BINARY_DIR isn't defined, it means CTK is *NOT* build using Superbuild.
# In that specific case, CTK_SUPERBUILD_BINARY_DIR should default to CTK_BINARY_DIR
if(NOT DEFINED CTK_SUPERBUILD_BINARY_DIR)
  set(CTK_SUPERBUILD_BINARY_DIR ${CTK_BINARY_DIR})
endif()

#-----------------------------------------------------------------------------
# Configure files with settings
#
configure_file(${CTK_SOURCE_DIR}/UseCTK.cmake.in
               ${CTK_SUPERBUILD_BINARY_DIR}/UseCTK.cmake COPYONLY IMMEDIATE)

set(CTK_CONFIG_H_INCLUDE_DIR ${CTK_BINARY_DIR})

#-----------------------------------------------------------------------------
# Set C/CXX Flags
#
set(CMAKE_CXX_FLAGS ${CTK_CXX_FLAGS} CACHE STRING "CMake C Flags" FORCE)
set(CMAKE_C_FLAGS ${CTK_C_FLAGS} CACHE STRING "CMake CXX Flags" FORCE)

#-----------------------------------------------------------------------------
# Set the header template which defines custom export/import macros
# for shared libraries
#
set(CTK_EXPORT_HEADER_TEMPLATE "${CTK_SOURCE_DIR}/Libs/ctkExport.h.in")

#-----------------------------------------------------------------------------
# Add CTK library subdirectories
#
foreach(lib ${CTK_LIBS_SUBDIRS})
  IF (CTK_LIB_${lib})
    add_subdirectory(Libs/${lib})
  endif()
endforeach()

#-----------------------------------------------------------------------------
# Add CTK plugin subdirectories
#
foreach(plugin ${CTK_PLUGINS_SUBDIRS})
  if(CTK_PLUGIN_${plugin})
    add_subdirectory(Plugins/${plugin})
  endif()
endforeach()

#-----------------------------------------------------------------------------
# Add CTK application subdirectories
#
foreach(app ${CTK_APPLICATIONS_SUBDIRS})
  IF (CTK_APP_${app})
    add_subdirectory(Applications/${app})
  endif()
endforeach()

if(BUILD_TESTING)
  add_subdirectory(Applications/Testing)
endif()


#-----------------------------------------------------------------------------
# Add general purpose subdirectories
#
#add_subdirectory(Testing)
#add_subdirectory(Examples)

#-----------------------------------------------------------------------------
# Style Checking configuration
#
include(Utilities/KWStyle/KWStyle.cmake)

#---------------------------------------------------------------------------
# Documentation
#
add_subdirectory( Documentation )

#-----------------------------------------------------------------------------
# The commands in this directory are intended to be executed as
# the end of the whole configuration process, as a "last step".
# This directory is typically the last SUBDIRS in the main CMakeLists.txt.
add_subdirectory(Utilities/LastConfigureStep)
<|MERGE_RESOLUTION|>--- conflicted
+++ resolved
@@ -165,13 +165,8 @@
 set(CTK_WRAPPED_LIBRARIES_PYTHONQT CACHE INTERNAL "CTK libraries wrapped using PythonQt" FORCE)
 
 # Variable use in CTKConfig.cmake.in
-<<<<<<< HEAD
 set(CTK_LIBRARIES CACHE INTERNAL "CTK libraries" FORCE)
-set(CTK_PLUGIN_LIBRARIES CACHE INTERNAL "CTK plugins" FORCE)
-=======
-SET(CTK_LIBRARIES CACHE INTERNAL "CTK libraries" FORCE)
-SET(${PROJECT_NAME}_PLUGIN_LIBRARIES CACHE INTERNAL "CTK plugins" FORCE)
->>>>>>> 43604a51
+set(${PROJECT_NAME}_PLUGIN_LIBRARIES CACHE INTERNAL "CTK plugins" FORCE)
 
 # Used by CTKGenerateCTKConfig.cmake and also used to reference script from other scripts
 set(CTK_CMAKE_DIR ${CTK_SOURCE_DIR}/CMake)
