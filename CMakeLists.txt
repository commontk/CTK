--- conflicted
+++ resolved
@@ -339,24 +339,6 @@
 # To make options show up in both CTK-SuperBuild and CTK regular build, let's add them
 # before the SuperBuild script is included
 #
-<<<<<<< HEAD
-SET(CTK_PLUGINS
-  # Optional plug-ins implementings interfaces in PluginFramework/service/
-  org.commontk.eventbus:OFF
-  org.commontk.configadmin:OFF
-  org.commontk.eventadmin:OFF
-  org.commontk.log:OFF
-  org.commontk.log4qt:OFF
-  org.commontk.metatype:OFF
-
-  # Plug-ins related to DICOM WG23 (Application Hosting)
-  org.commontk.dah.core:OFF
-  org.commontk.dah.hostedapp:OFF
-  org.commontk.dah.host:OFF
-  org.commontk.dah.exampleapp:OFF
-  org.commontk.dah.examplehost:OFF
-=======
->>>>>>> 4f162b88
 
 #-----------------------------------------------------------------------------
 # High-Level CTK options
@@ -374,7 +356,7 @@
 # host and/or hosted application. This will not enable any example plugins
 # or executables (enable CTK_ENABLE_EXAMPLES for that).
 ctk_enable_option(DICOMApplicationHosting "Enable DICOM Part 19 Application Hosting support" OFF
-                  CTK_PLUGIN_org.commontk.dah.host AND CTK_PLUGIN_org.commontk.dah.app)
+                  CTK_PLUGIN_org.commontk.dah.host AND CTK_PLUGIN_org.commontk.dah.hostedapp)
 
 # The CTK Qt Widgets. This will enable the Qt Widget library only.
 # It might trigger the enabling of other widget libraries in combination
@@ -487,24 +469,6 @@
 #-----------------------------------------------------------------------------
 # CTK Applications - Use ON or OFF to indicate if the application should be built by default
 #
-<<<<<<< HEAD
-SET(CTK_APPLICATIONS
-  ctkCLIPluginExplorer:OFF
-  ctkDICOM:OFF
-  ctkDICOMHost:OFF
-  ctkDICOMIndexer:OFF
-  ctkDICOMDemoSCU:OFF
-  ctkDICOMQuery:OFF
-  ctkDICOMRetrieve:OFF
-  ctkDICOMQueryRetrieve:OFF
-  ctkExampleHost:OFF
-  ctkExampleHostedApp:OFF
-  ctkPluginBrowser:OFF
-  ctkPluginGenerator:OFF
-  ctkDICOMObjectViewer:OFF
-  ctkSimplePythonShell:OFF
-  )
-=======
  
 ctk_app_option(ctkDICOM
                "Build the DICOM example application" OFF
@@ -529,6 +493,10 @@
 ctk_app_option(ctkDICOMQueryRetrieve
                "Build the DICOM example application" OFF
                CTK_ENABLE_DICOM AND CTK_BUILD_EXAMPLES)
+               
+ctk_app_option(ctkDICOMHost
+               "Build the DICOM application host example application" OFF
+               CTK_ENABLE_DICOMApplicationHosting AND CTK_BUILD_EXAMPLES)
                
 ctk_app_option(ctkExampleHost
                "Build the DICOM example application" OFF
@@ -576,7 +544,6 @@
   endif()
 endforeach()
 set(CTK_ENABLED_APPS ${_enabled_apps} CACHE INTERNAL "" FORCE)
->>>>>>> 4f162b88
 
 #-----------------------------------------------------------------------------
 # CTK Plugins - none of them is build by default
@@ -607,7 +574,7 @@
 
 # Plug-ins related to DICOM WG23 (Application Hosting)
 ctk_plugin_option(org.commontk.dah.core "Build the org.commontk.dah.core plugin." OFF)
-ctk_plugin_option(org.commontk.dah.app "Build the org.commontk.dah.app plugin." OFF
+ctk_plugin_option(org.commontk.dah.hostedapp "Build the org.commontk.dah.hostedapp plugin." OFF
                   CTK_ENABLE_DICOMApplicationHosting)
 ctk_plugin_option(org.commontk.dah.host "Build the org.commontk.dah.host plugin." OFF
                   CTK_ENABLE_DICOMApplicationHosting)
