--- conflicted
+++ resolved
@@ -31,9 +31,19 @@
     list(APPEND proj_DEPENDENCIES VTK)
   endif()
 
-<<<<<<< HEAD
   # Enable Qt libraries PythonQt wrapping if required
-  set(qtlibs core gui network opengl sql svg uitools webkit xml)
+  if (CTK_QT_VERSION VERSION_GREATER "4")
+    list(APPEND ep_PythonQt_args
+      -DPythonQt_QT_VERSION:STRING=${CTK_QT_VERSION}
+      -DCMAKE_PREFIX_PATH:STRING=${CMAKE_PREFIX_PATH}
+      )
+    set(qtlibs Core Gui Widgets Network OpenGL PrintSupport Sql Svg UiTools WebKit WebKitWidgets Xml)
+  else()
+    list(APPEND ep_PythonQt_args
+      -DQT_QMAKE_EXECUTABLE:FILEPATH=${QT_QMAKE_EXECUTABLE}
+      )
+    set(qtlibs core gui network opengl sql svg uitools webkit xml)
+  endif()
   foreach(qtlib All ${qtlibs})
     string(TOUPPER ${qtlib} qtlib_uppercase)
     list(APPEND ep_PythonQt_args -DPythonQt_Wrap_Qt${qtlib}:BOOL=${CTK_LIB_Scripting/Python/Core_PYTHONQT_WRAP_QT${qtlib_uppercase}})
@@ -57,109 +67,6 @@
   if(${proj}_REVISION_TAG)
     set(revision_tag ${${proj}_REVISION_TAG})
   endif()
-=======
-  set(PythonQt_enabling_variable PYTHONQT_LIBRARIES)
-
-  set(proj PythonQt)
-  set(proj_DEPENDENCIES)
-
-  list(APPEND CTK_DEPENDENCIES ${proj})
-
-  set(${PythonQt_enabling_variable}_INCLUDE_DIRS PYTHONQT_INCLUDE_DIR PYTHON_INCLUDE_DIRS)
-  set(${PythonQt_enabling_variable}_FIND_PACKAGE_CMD PythonQt)
-
-  if(CTK_SUPERBUILD)
-
-    if(NOT DEFINED PYTHONQT_INSTALL_DIR)
-    #   message(STATUS "Adding project:${proj}")
-
-      set(ep_PythonQt_args)
-
-      # Should PythonQt use VTK
-      if(CTK_LIB_Scripting/Python/Core_PYTHONQT_USE_VTK)
-        list(APPEND proj_DEPENDENCIES VTK)
-      endif()
-
-      # Enable Qt libraries PythonQt wrapping if required
-      if (CTK_QT_VERSION VERSION_GREATER "4")
-        list(APPEND ep_PythonQt_args
-          -DPythonQt_QT_VERSION:STRING=${CTK_QT_VERSION}
-          -DCMAKE_PREFIX_PATH:STRING=${CMAKE_PREFIX_PATH}
-          )
-        set(qtlibs Core Gui Widgets Network OpenGL PrintSupport Sql Svg UiTools WebKit WebKitWidgets Xml)
-      else()
-        list(APPEND ep_PythonQt_args
-          -DQT_QMAKE_EXECUTABLE:FILEPATH=${QT_QMAKE_EXECUTABLE}
-          )
-        set(qtlibs core gui network opengl sql svg uitools webkit xml)
-      endif()
-      foreach(qtlib All ${qtlibs})
-        string(TOUPPER ${qtlib} qtlib_uppercase)
-        list(APPEND ep_PythonQt_args -DPythonQt_Wrap_Qt${qtlib}:BOOL=${CTK_LIB_Scripting/Python/Core_PYTHONQT_WRAP_QT${qtlib_uppercase}})
-      endforeach()
-
-      # Force wrap option to ON if WRAP_QTALL was set to ON
-      if(${CTK_LIB_Scripting/Python/Core_PYTHONQT_WRAP_QTALL})
-        foreach(qtlib ${qtlibs})
-          string(TOUPPER ${qtlib} qtlib_uppercase)
-          set(CTK_LIB_Scripting/Python/Core_PYTHONQT_WRAP_QT${qtlib_uppercase} ON CACHE BOOL "Enable Scripting/Python/Core Library PYTHONQT_WRAP_QT${qtlib_uppercase} option" FORCE)
-        endforeach()
-      endif()
-
-      # Python is required
-      find_package(PythonLibs)
-      if(NOT PYTHONLIBS_FOUND)
-        message(FATAL_ERROR "error: Python is required to build ${PROJECT_NAME}")
-      endif()
-
-      set(revision_tag 42864bb4747ea1442429a6bc4c2a665bcb011cc9)
-      if(${proj}_REVISION_TAG)
-        set(revision_tag ${${proj}_REVISION_TAG})
-      endif()
-      
-      set(location_args )
-      if(${proj}_URL)
-        set(location_args URL ${${proj}_URL})
-      elseif(${proj}_GIT_REPOSITORY)
-        set(location_args GIT_REPOSITORY ${${proj}_GIT_REPOSITORY}
-                          GIT_TAG ${revision_tag})
-      else()
-        set(location_args GIT_REPOSITORY "${git_protocol}://github.com/commontk/PythonQt.git"
-                          GIT_TAG ${revision_tag})
-      endif()
-
-      ExternalProject_Add(${proj}
-        SOURCE_DIR ${CMAKE_BINARY_DIR}/${proj}
-        BINARY_DIR ${proj}-build
-        PREFIX ${proj}${ep_suffix}
-        ${location_args}
-        CMAKE_GENERATOR ${gen}
-        UPDATE_COMMAND ""
-        BUILD_COMMAND ""
-        CMAKE_CACHE_ARGS
-          ${ep_common_cache_args}
-          -DPYTHON_INCLUDE_DIR:PATH=${PYTHON_INCLUDE_DIR}
-          -DPYTHON_LIBRARY:FILEPATH=${PYTHON_LIBRARY}
-          ${ep_PythonQt_args}
-        DEPENDS
-          ${proj_DEPENDENCIES}
-        )
-      set(PYTHONQT_INSTALL_DIR ${ep_install_dir})
-
-      # Since the full path of PythonQt library is used, there is not need to add
-      # its corresponding library output directory to CTK_EXTERNAL_LIBRARY_DIRS
-
-    else()
-      ctkMacroEmptyExternalproject(${proj} "${proj_DEPENDENCIES}")
-    endif()
-
-    list(APPEND CTK_SUPERBUILD_EP_VARS
-      PYTHONQT_INSTALL_DIR:PATH
-      PYTHON_EXECUTABLE:FILEPATH # FindPythonInterp expects PYTHON_EXECUTABLE variable to be defined
-      PYTHON_INCLUDE_DIR:PATH # FindPythonQt expects PYTHON_INCLUDE_DIR variable to be defined
-      PYTHON_LIBRARY:FILEPATH # FindPythonQt expects PYTHON_LIBRARY variable to be defined
-      )
->>>>>>> 47b34216
 
   set(location_args )
   if(${proj}_URL)
