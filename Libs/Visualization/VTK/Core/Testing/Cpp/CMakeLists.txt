SET(KIT ${PROJECT_NAME})

#
# Tests
#
SET(TEST_SOURCES
  ctkVTKCommandOptionsTest1.cpp
  ctkVTKConnectionTest1.cpp
  ctkVTKObjectTest1.cpp
  )

#
# Tests expecting CTKData to be set
#
IF(EXISTS "${CTKData_DIR}")
  LIST(APPEND TEST_SOURCES
    vtkLightBoxRendererManagerTest1.cpp
    )
ENDIF()

#
# Testing data
#

SET(TESTING_DATA ${CMAKE_CURRENT_SOURCE_DIR}/Data)

# Resource file used for testing is generated running:
#    bin/ctkVisualizationVTKCoreCppTests ctkVTKCommandOptionsTest1 --generate-test-data
SET(CTKVTKCOMMANDOPTIONSTEST_SETTINGS ${TESTING_DATA}/Settings/ctkVTKCommandOptionsTest1.ini)

#
# Pre-requisites
#

INCLUDE_DIRECTORIES(
 ${CMAKE_CURRENT_SOURCE_DIR}
 ${CMAKE_CURRENT_BINARY_DIR}
 )

CONFIGURE_FILE(
  ${CMAKE_CURRENT_SOURCE_DIR}/ctkVisualizationVTKCoreCppTestsConfigure.h.in
  ${CMAKE_CURRENT_BINARY_DIR}/ctkVisualizationVTKCoreCppTestsConfigure.h
  )

#
# Test helpers
#

SET(KIT_HELPER_SRCS
  ctkVTKObjectTestHelper.cpp
  )

QT4_WRAP_CPP(KIT_HELPER_SRCS ctkVTKObjectTestHelper.h)

#
# Tests
#

CREATE_TEST_SOURCELIST(Tests ${KIT}CppTests.cpp
<<<<<<< HEAD
  ctkVTKCommandOptionsTest1.cpp
  ctkVTKConnectionTest1.cpp
  ctkVTKObjectTest1.cpp
  ctkVTKObjectEventsObserverTest1.cpp
=======
  ${TEST_SOURCES}
>>>>>>> 1d8b91da
  #EXTRA_INCLUDE TestingMacros.h
  )

SET (TestsToRun ${Tests})
REMOVE (TestsToRun ${KIT}CppTests.cpp)

SET(LIBRARY_NAME ${PROJECT_NAME})

ADD_EXECUTABLE(${KIT}CppTests ${Tests} ${KIT_HELPER_SRCS})
TARGET_LINK_LIBRARIES(${KIT}CppTests ${LIBRARY_NAME} ${CTK_BASE_LIBRARIES})

SET( KIT_TESTS ${CPP_TEST_PATH}/${KIT}CppTests)
IF(WIN32)
  SET(KIT_TESTS ${CPP_TEST_PATH}/${CMAKE_BUILD_TYPE}/${KIT}CppTests)
ENDIF(WIN32)

MACRO( SIMPLE_TEST  TESTNAME )
  ADD_TEST( ${TESTNAME} ${KIT_TESTS} ${TESTNAME}
            -D ${CTKData_DIR}/Data
            -V ${CTKData_DIR}/Baseline/Libs/Visualization/VTK/Core/${TESTNAME}.png
            -T ${CTK_BINARY_DIR}/Testing/Temporary
            )
  SET_PROPERTY(TEST ${TESTNAME} PROPERTY LABELS ${PROJECT_NAME})
ENDMACRO( SIMPLE_TEST  )

#
# Add Tests
#

SIMPLE_TEST( ctkVTKConnectionTest1 )
SIMPLE_TEST( ctkVTKObjectTest1 )
SIMPLE_TEST( ctkVTKObjectEventsObserverTest1 )

#
# Add Tests expecting CTKData to be set
#
IF(EXISTS "${CTKData_DIR}")
  SIMPLE_TEST( vtkLightBoxRendererManagerTest1 )
ENDIF()

ADD_TEST( ctkVTKCommandOptionsTest1 ${KIT_TESTS}
          ctkVTKCommandOptionsTest1 --help )
          
ADD_TEST( ctkVTKCommandOptionsTest2 ${KIT_TESTS}
          ctkVTKCommandOptionsTest1 --enable-awesome-test )

ADD_TEST( ctkVTKCommandOptionsTest3 ${KIT_TESTS}
          ctkVTKCommandOptionsTest1 -eat )

ADD_TEST( ctkVTKCommandOptionsTest4 ${KIT_TESTS}
          ctkVTKCommandOptionsTest1 --disable-settings --test-if-disablesettings-flag-works )

SET(arg1 "Testing with")
SET(arg2 " cmake is ")
SET(arg3 "super awesome !")
SET(arg4 "CMake rocks !")

IF(WIN32)
ADD_TEST( ctkVTKCommandOptionsTest5 ${KIT_TESTS}
          ctkVTKCommandOptionsTest1 --my-list-of-strings "${arg1}" "${arg2}" "${arg3}"
          -ms="${arg4}" --test-if-commandline-overwrite-settings )

ADD_TEST( ctkVTKCommandOptionsTest6 ${KIT_TESTS}
          ctkVTKCommandOptionsTest1 -mlos "${arg1}" "${arg2}" "${arg3}"
          --my-string="${arg4}" --test-if-commandline-overwrite-settings )
ELSE()
ADD_TEST( ctkVTKCommandOptionsTest5 ${KIT_TESTS}
          ctkVTKCommandOptionsTest1 --my-list-of-strings ${arg1} ${arg2} ${arg3}
          -ms=${arg4} --test-if-commandline-overwrite-settings )

ADD_TEST( ctkVTKCommandOptionsTest6 ${KIT_TESTS}
          ctkVTKCommandOptionsTest1 -mlos ${arg1} ${arg2} ${arg3}
          --my-string=${arg4} --test-if-commandline-overwrite-settings )
ENDIF()

ADD_TEST( ctkVTKCommandOptionsTest7 ${KIT_TESTS}
          ctkVTKCommandOptionsTest1 --test-if-ignorerest-flag-works
          --ignore-rest --nothing=foo extra1 /? )

ADD_TEST( ctkVTKCommandOptionsTest8 ${KIT_TESTS}
          ctkVTKCommandOptionsTest1 --test-if-ignorerest-flag-works
          -- --nothing=foo extra1 /? )<|MERGE_RESOLUTION|>--- conflicted
+++ resolved
@@ -57,14 +57,7 @@
 #
 
 CREATE_TEST_SOURCELIST(Tests ${KIT}CppTests.cpp
-<<<<<<< HEAD
-  ctkVTKCommandOptionsTest1.cpp
-  ctkVTKConnectionTest1.cpp
-  ctkVTKObjectTest1.cpp
-  ctkVTKObjectEventsObserverTest1.cpp
-=======
   ${TEST_SOURCES}
->>>>>>> 1d8b91da
   #EXTRA_INCLUDE TestingMacros.h
   )
 
@@ -94,9 +87,8 @@
 # Add Tests
 #
 
+SIMPLE_TEST( ctkVTKObjectTest1 )
 SIMPLE_TEST( ctkVTKConnectionTest1 )
-SIMPLE_TEST( ctkVTKObjectTest1 )
-SIMPLE_TEST( ctkVTKObjectEventsObserverTest1 )
 
 #
 # Add Tests expecting CTKData to be set
