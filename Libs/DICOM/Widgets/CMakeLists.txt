PROJECT(CTKDICOMWidgets)

#
# See CTK/CMake/ctkMacroBuildLib.cmake for details
#

SET(KIT_export_directive "CTK_DICOM_WIDGETS_EXPORT")

  
# Source files
SET(KIT_SRCS
  ctkDICOMDatasetViewerWidget.cpp
  ctkDICOMDatasetViewerWidget.h
  ctkDICOMDirectoryListWidget.cpp
  ctkDICOMDirectoryListWidget.h
  ctkDICOMListenerWidget.cpp
  ctkDICOMListenerWidget.h
  ctkDICOMQueryRetrieveWidget.cpp
  ctkDICOMQueryRetrieveWidget.h
  ctkDICOMServerNodeWidget.cpp
  ctkDICOMServerNodeWidget.h
  ctkDICOMQueryWidget.cpp
  ctkDICOMQueryWidget.h
  ctkDICOMQueryResultsTabWidget.cpp
  ctkDICOMQueryResultsTabWidget.h
  ctkDICOMAppWidget.cpp
  ctkDICOMAppWidget.h
  ctkDICOMThumbnailWidget.cpp
  ctkDICOMThumbnailWidget.h
  ctkDICOMThumbnailListWidget.cpp
  ctkDICOMThumbnailListWidget.h
  ctkDICOMImportWidget.cpp
  ctkDICOMImportWidget.h
  )

# Headers that should run through moc
SET(KIT_MOC_SRCS
  ctkDICOMDatasetViewerWidget.h
  ctkDICOMDirectoryListWidget.h
  ctkDICOMServerNodeWidget.h
<<<<<<< HEAD
  ctkDICOMAppWidget.h
  ctkDICOMThumbnailWidget.h
  ctkDICOMThumbnailListWidget.h
  ctkDICOMImportWidget.h
=======
  ctkDICOMQueryRetrieveWidget.h
>>>>>>> f8a90e50
  )

# UI files - includes new widgets
SET(KIT_UI_FORMS
  Resources/UI/ctkDICOMDirectoryListWidget.ui
  Resources/UI/ctkDICOMListenerWidget.ui
  Resources/UI/ctkDICOMQueryRetrieveWidget.ui
  Resources/UI/ctkDICOMServerNodeWidget.ui
  Resources/UI/ctkDICOMQueryWidget.ui
  Resources/UI/ctkDICOMAppWidget.ui
  Resources/UI/ctkDICOMThumbnailWidget.ui
  Resources/UI/ctkDICOMThumbnailListWidget.ui
  Resources/UI/ctkDICOMImportWidget.ui
)

# Resources
SET(KIT_resources
)

# Target libraries - See CMake/ctkFunctionGetTargetLibraries.cmake
# The following macro will read the target libraries from the file 'target_libraries.cmake'
ctkFunctionGetTargetLibraries(KIT_target_libraries)

ctkMacroBuildLib(
  NAME ${PROJECT_NAME}
  EXPORT_DIRECTIVE ${KIT_export_directive}
  SRCS ${KIT_SRCS}
  MOC_SRCS ${KIT_MOC_SRCS}
  UI_FORMS ${KIT_UI_FORMS}
  TARGET_LIBRARIES ${KIT_target_libraries}
  RESOURCES ${KIT_resources}
  LIBRARY_TYPE ${CTK_LIBRARY_MODE}
  )

# Plugins
#ADD_SUBDIRECTORY(Plugins)

# Testing
IF(BUILD_TESTING)
  ADD_SUBDIRECTORY(Testing)
ENDIF(BUILD_TESTING)<|MERGE_RESOLUTION|>--- conflicted
+++ resolved
@@ -38,14 +38,11 @@
   ctkDICOMDatasetViewerWidget.h
   ctkDICOMDirectoryListWidget.h
   ctkDICOMServerNodeWidget.h
-<<<<<<< HEAD
   ctkDICOMAppWidget.h
   ctkDICOMThumbnailWidget.h
   ctkDICOMThumbnailListWidget.h
   ctkDICOMImportWidget.h
-=======
   ctkDICOMQueryRetrieveWidget.h
->>>>>>> f8a90e50
   )
 
 # UI files - includes new widgets
