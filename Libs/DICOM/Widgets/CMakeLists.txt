project(CTKDICOMWidgets)

#
# See CTK/CMake/ctkMacroBuildLib.cmake for details
#

set(KIT_export_directive "CTK_DICOM_WIDGETS_EXPORT")


# Source files
set(KIT_SRCS
  ctkDICOMAppWidget.cpp
  ctkDICOMAppWidget.h
  ctkDICOMDatasetView.cpp
  ctkDICOMDatasetView.h
  ctkDICOMDirectoryListWidget.cpp
  ctkDICOMDirectoryListWidget.h
  ctkDICOMImage.cpp
  ctkDICOMImage.h
  ctkDICOMImportWidget.cpp
  ctkDICOMImportWidget.h
  ctkDICOMListenerWidget.cpp
  ctkDICOMListenerWidget.h
  ctkDICOMQueryResultsTabWidget.cpp
  ctkDICOMQueryResultsTabWidget.h
  ctkDICOMQueryRetrieveWidget.cpp
  ctkDICOMQueryRetrieveWidget.h
  ctkDICOMQueryWidget.cpp
  ctkDICOMQueryWidget.h
  ctkDICOMServerNodeWidget.cpp
  ctkDICOMServerNodeWidget.h
  ctkDICOMTableView.cpp
  ctkDICOMTableView.h
  ctkDICOMThumbnailGenerator.cpp
  ctkDICOMThumbnailGenerator.h
  ctkDICOMThumbnailListWidget.cpp
  ctkDICOMThumbnailListWidget.h
<<<<<<< HEAD
  ctkDICOMTableView.cpp
  ctkDICOMTableView.h
  ctkDICOMTableManager.h
  ctkDICOMTableManager.cpp
=======
>>>>>>> 1965d1bf
  )

# Headers that should run through moc
set(KIT_MOC_SRCS
  ctkDICOMAppWidget.h
  ctkDICOMDatasetView.h
  ctkDICOMDirectoryListWidget.h
  ctkDICOMImage.h
  ctkDICOMImportWidget.h
  ctkDICOMQueryRetrieveWidget.h
  ctkDICOMQueryWidget.h
  ctkDICOMServerNodeWidget.h
  ctkDICOMTableView.h
  ctkDICOMThumbnailGenerator.h
  ctkDICOMThumbnailListWidget.h
<<<<<<< HEAD
  ctkDICOMTableView.h
  ctkDICOMTableManager.h
=======
>>>>>>> 1965d1bf
  )

# UI files - includes new widgets
set(KIT_UI_FORMS
  Resources/UI/ctkDICOMAppWidget.ui
  Resources/UI/ctkDICOMDirectoryListWidget.ui
  Resources/UI/ctkDICOMImportWidget.ui
  Resources/UI/ctkDICOMListenerWidget.ui
  Resources/UI/ctkDICOMQueryRetrieveWidget.ui
  Resources/UI/ctkDICOMQueryWidget.ui
  Resources/UI/ctkDICOMServerNodeWidget.ui
  Resources/UI/ctkDICOMTableView.ui
)

# Resources
set(KIT_resources
)

# Target libraries - See CMake/ctkFunctionGetTargetLibraries.cmake
# The following macro will read the target libraries from the file 'target_libraries.cmake'
ctkFunctionGetTargetLibraries(KIT_target_libraries)

ctkMacroBuildLib(
  NAME ${PROJECT_NAME}
  EXPORT_DIRECTIVE ${KIT_export_directive}
  SRCS ${KIT_SRCS}
  MOC_SRCS ${KIT_MOC_SRCS}
  UI_FORMS ${KIT_UI_FORMS}
  TARGET_LIBRARIES ${KIT_target_libraries}
  RESOURCES ${KIT_resources}
  LIBRARY_TYPE ${CTK_LIBRARY_MODE}
  )

if(CTK_WRAP_PYTHONQT_FULL OR CTK_WRAP_PYTHONQT_LIGHT)
  ctkMacroBuildLibWrapper(
    TARGET ${PROJECT_NAME}
    SRCS ${KIT_SRCS}
    WRAPPER_LIBRARY_TYPE ${CTK_LIBRARY_MODE}
    )
endif()

# Plugins
if(CTK_BUILD_QTDESIGNER_PLUGINS)
  add_subdirectory(Plugins)
endif()

# Testing
if(BUILD_TESTING)
  add_subdirectory(Testing)
endif()<|MERGE_RESOLUTION|>--- conflicted
+++ resolved
@@ -29,19 +29,14 @@
   ctkDICOMQueryWidget.h
   ctkDICOMServerNodeWidget.cpp
   ctkDICOMServerNodeWidget.h
+  ctkDICOMTableManager.h
+  ctkDICOMTableManager.cpp
   ctkDICOMTableView.cpp
   ctkDICOMTableView.h
   ctkDICOMThumbnailGenerator.cpp
   ctkDICOMThumbnailGenerator.h
   ctkDICOMThumbnailListWidget.cpp
   ctkDICOMThumbnailListWidget.h
-<<<<<<< HEAD
-  ctkDICOMTableView.cpp
-  ctkDICOMTableView.h
-  ctkDICOMTableManager.h
-  ctkDICOMTableManager.cpp
-=======
->>>>>>> 1965d1bf
   )
 
 # Headers that should run through moc
@@ -54,14 +49,10 @@
   ctkDICOMQueryRetrieveWidget.h
   ctkDICOMQueryWidget.h
   ctkDICOMServerNodeWidget.h
+  ctkDICOMTableManager.h
   ctkDICOMTableView.h
   ctkDICOMThumbnailGenerator.h
   ctkDICOMThumbnailListWidget.h
-<<<<<<< HEAD
-  ctkDICOMTableView.h
-  ctkDICOMTableManager.h
-=======
->>>>>>> 1965d1bf
   )
 
 # UI files - includes new widgets
