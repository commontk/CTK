// std includes
#include <iostream>

// Qt includes
#include <QDebug>
#include <QTreeView>
#include <QTabBar>
#include <QSettings>
#include <QAction>
#include <QModelIndex>
#include <QCheckBox>

// ctkDICOMCore includes
#include "ctkDICOMDatabase.h"
#include "ctkDICOMIndexer.h"

// ctkDICOMWidgets includes
#include "ctkDICOMModel.h"
#include "ctkDICOMAppWidget.h"
#include "ctkDICOMQueryResultsTabWidget.h"
#include "ui_ctkDICOMAppWidget.h"
#include "ctkDirectoryButton.h"
#include "ctkFileDialog.h"

#include "ctkDICOMQueryRetrieveWidget.h"
#include "ctkDICOMImportWidget.h"

//logger
#include <ctkLogger.h>
static ctkLogger logger("org.commontk.DICOM.Widgets.ctkDICOMAppWidget");

//----------------------------------------------------------------------------
class ctkDICOMAppWidgetPrivate: public Ui_ctkDICOMAppWidget
{
public:
  ctkDICOMAppWidgetPrivate();

  ctkFileDialog* ImportDialog;
  ctkDICOMQueryRetrieveWidget* QueryRetrieveWidget;

  QSharedPointer<ctkDICOMDatabase> DICOMDatabase;
  ctkDICOMModel DICOMModel;
  QSharedPointer<ctkDICOMIndexer> DICOMIndexer;

};

//----------------------------------------------------------------------------
// ctkDICOMAppWidgetPrivate methods

ctkDICOMAppWidgetPrivate::ctkDICOMAppWidgetPrivate(){
  
  DICOMDatabase = QSharedPointer<ctkDICOMDatabase> (new ctkDICOMDatabase);
  DICOMIndexer = QSharedPointer<ctkDICOMIndexer> (new ctkDICOMIndexer);
}

//----------------------------------------------------------------------------
// ctkDICOMAppWidget methods

//----------------------------------------------------------------------------
ctkDICOMAppWidget::ctkDICOMAppWidget(QWidget* _parent):Superclass(_parent), 
  d_ptr(new ctkDICOMAppWidgetPrivate)
{
  Q_D(ctkDICOMAppWidget);  

  d->setupUi(this);
  
  //Set toolbar button style
  d->toolBar->setToolButtonStyle(Qt::ToolButtonTextUnderIcon);

  //Initialize Q/R widget
  d->QueryRetrieveWidget = new ctkDICOMQueryRetrieveWidget();
  d->QueryRetrieveWidget->setWindowModality ( Qt::ApplicationModal );
  connect(d->directoryButton, SIGNAL(directoryChanged(const QString&)), this, SLOT(setDatabaseDirectory(const QString&)));

  //Initialize import widget
  d->ImportDialog = new ctkFileDialog();
  QCheckBox* importCheckbox = new QCheckBox("Copy on import", d->ImportDialog);
  d->ImportDialog->setBottomWidget(importCheckbox);
  d->ImportDialog->setFileMode(QFileDialog::Directory);
  d->ImportDialog->setLabelText(QFileDialog::Accept,"Import");
  d->ImportDialog->setWindowTitle("Import DICOM files from directory ...");
  d->ImportDialog->setWindowModality(Qt::ApplicationModal);


  //Set thumbnails width in thumbnail widget
  //d->thumbnailsWidget->setThumbnailWidth(128);
  //Test add thumbnails
  //d->thumbnailsWidget->addTestThumbnail();

  //connect signal and slots
  connect(d->treeView, SIGNAL(clicked(const QModelIndex&)), this, SLOT(onDICOMModelSelected(const QModelIndex &)));
  connect(d->thumbnailsWidget, SIGNAL(selected(const ctkDICOMThumbnailWidget&)), this, SLOT(onThumbnailSelected(const ctkDICOMThumbnailWidget&)));
  connect(d->ImportDialog, SIGNAL(fileSelected(QString)),this,SLOT(onImportDirectory(QString)));

  connect(d->DICOMDatabase.data(), SIGNAL( databaseChanged() ), &(d->DICOMModel), SLOT( reset() ) );

}

//----------------------------------------------------------------------------
ctkDICOMAppWidget::~ctkDICOMAppWidget()
{
  Q_D(ctkDICOMAppWidget);  

  d->QueryRetrieveWidget->deleteLater();
  d->ImportDialog->deleteLater();
}

//----------------------------------------------------------------------------
void ctkDICOMAppWidget::setDatabaseDirectory(const QString& directory)
{
  Q_D(ctkDICOMAppWidget);  

  QSettings settings;
  settings.setValue("DatabaseDirectory", directory);
  settings.sync();

  //close the active DICOM database
  d->DICOMDatabase->closeDatabase();
  
  //open DICOM database on the directory
  QString databaseFileName = directory + QString("/ctkDICOM.sql");
  try { d->DICOMDatabase->openDatabase( databaseFileName ); }
  catch (std::exception e)
  {
    std::cerr << "Database error: " << qPrintable(d->DICOMDatabase->lastError()) << "\n";
    d->DICOMDatabase->closeDatabase();
    return;
  }
  
  d->DICOMModel.setDatabase(d->DICOMDatabase->database());
  d->treeView->setModel(&d->DICOMModel);

  //pass DICOM database instance to Import widget
  // d->ImportDialog->setDICOMDatabase(d->DICOMDatabase);
  d->QueryRetrieveWidget->setRetrieveDatabase(d->DICOMDatabase);
}

void ctkDICOMAppWidget::onAddToDatabase()
{
  //Q_D(ctkDICOMAppWidget);

  //d->
}

//----------------------------------------------------------------------------
void ctkDICOMAppWidget::onImport(){
  Q_D(ctkDICOMAppWidget);
  
  d->ImportDialog->show();
  d->ImportDialog->raise();
}

void ctkDICOMAppWidget::onExport(){

}

void ctkDICOMAppWidget::onQuery(){
  Q_D(ctkDICOMAppWidget);

  d->QueryRetrieveWidget->show();
  d->QueryRetrieveWidget->raise();
}

void ctkDICOMAppWidget::onDICOMModelSelected(const QModelIndex& index)
{
  Q_D(ctkDICOMAppWidget);

<<<<<<< HEAD
=======

  if ( d->DICOMModel.data(index,ctkDICOMModel::TypeRole) == ctkDICOMModel::SeriesType )
  {
    qDebug() << "Clicked on series";
    QStringList thumbnails;
    QString thumbnailPath = d->DICOMDatabase->databaseDirectory() +
                            "/thumbs/" + d->DICOMModel.data(index.parent() ,ctkDICOMModel::UIDRole).toString() + "/" +
                            d->DICOMModel.data(index ,ctkDICOMModel::UIDRole).toString() + "/";

    QModelIndex studyIndex = index.parent();
    QModelIndex seriesIndex = index;
    int imageCount = d->DICOMModel.rowCount(index);
    for (int i = 0 ; i < imageCount ; i++ )
    {
      QModelIndex imageIndex = index.child(i,0);
      QString thumbnail = thumbnailPath + d->DICOMModel.data(imageIndex, ctkDICOMModel::UIDRole).toString() + ".png";
      qDebug() << "Thumb: " << thumbnail;
      if (QFile(thumbnail).exists())
      {
        thumbnails << thumbnail;
      }
    }
    if ( ! thumbnails.empty() )
    {
      qDebug() << thumbnails;
    }
    //  thumbnailPath.append("/thumbs/").append(d->DICOMModel.data( studyIndex,ctkDICOMModel::UIDRole).toString() );
    //  thumbnailPath.append(d->DICOMModel.data( seriesIndex,ctkDICOMModel::UIDRole).toString() );
  }

  //TODO: update thumbnails and previewer
  d->thumbnailsWidget->setModelIndex(index);
>>>>>>> fa92988a

  // TODO: this could check the type of the model entries
  QString thumbnailPath = d->DICOMDatabase->databaseDirectory();
  thumbnailPath.append("/thumbs/").append(d->DICOMModel.data(index.parent().parent() ,ctkDICOMModel::UIDRole).toString());
  thumbnailPath.append("/").append(d->DICOMModel.data(index.parent() ,ctkDICOMModel::UIDRole).toString());
  thumbnailPath.append("/").append(d->DICOMModel.data(index ,ctkDICOMModel::UIDRole).toString());
  thumbnailPath.append(".png");
  if (QFile(thumbnailPath).exists())
  {
    d->imagePreview->setPixmap(QPixmap(thumbnailPath));
  }
  else
  {
    d->imagePreview->setText("No preview");
  }

  // update thumbnails 
  QStringList files = QStringList(thumbnailPath);
  d->thumbnailsWidget->setThumbnailFiles(files);
}

void ctkDICOMAppWidget::onThumbnailSelected(const ctkDICOMThumbnailWidget& widget){
  //TODO: update previewer
}

void ctkDICOMAppWidget::onImportDirectory(QString directory)
{
  Q_D(ctkDICOMAppWidget);
  if (QDir(directory).exists())
  {
    QCheckBox* copyOnImport = qobject_cast<QCheckBox*>(d->ImportDialog->bottomWidget());
    QString targetDirectory;
    if (copyOnImport->isEnabled())
    {
       targetDirectory = d->DICOMDatabase->databaseDirectory();
    }
    d->DICOMIndexer->addDirectory(*d->DICOMDatabase,directory,targetDirectory);
    d->DICOMModel.reset();
  }
}<|MERGE_RESOLUTION|>--- conflicted
+++ resolved
@@ -164,9 +164,6 @@
 void ctkDICOMAppWidget::onDICOMModelSelected(const QModelIndex& index)
 {
   Q_D(ctkDICOMAppWidget);
-
-<<<<<<< HEAD
-=======
 
   if ( d->DICOMModel.data(index,ctkDICOMModel::TypeRole) == ctkDICOMModel::SeriesType )
   {
@@ -188,18 +185,13 @@
       {
         thumbnails << thumbnail;
       }
+      d->thumbnailsWidget->setThumbnailFiles(thumbnails);
     }
-    if ( ! thumbnails.empty() )
-    {
-      qDebug() << thumbnails;
-    }
+
     //  thumbnailPath.append("/thumbs/").append(d->DICOMModel.data( studyIndex,ctkDICOMModel::UIDRole).toString() );
     //  thumbnailPath.append(d->DICOMModel.data( seriesIndex,ctkDICOMModel::UIDRole).toString() );
   }
 
-  //TODO: update thumbnails and previewer
-  d->thumbnailsWidget->setModelIndex(index);
->>>>>>> fa92988a
 
   // TODO: this could check the type of the model entries
   QString thumbnailPath = d->DICOMDatabase->databaseDirectory();
@@ -216,9 +208,7 @@
     d->imagePreview->setText("No preview");
   }
 
-  // update thumbnails 
-  QStringList files = QStringList(thumbnailPath);
-  d->thumbnailsWidget->setThumbnailFiles(files);
+
 }
 
 void ctkDICOMAppWidget::onThumbnailSelected(const ctkDICOMThumbnailWidget& widget){
