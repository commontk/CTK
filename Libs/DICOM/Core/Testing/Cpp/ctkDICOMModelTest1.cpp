--- conflicted
+++ resolved
@@ -37,11 +37,7 @@
     if (!myCTK.initializeDatabase(argv[2]))
     {
       std::cerr << "Error when initializing the data base: " << argv[2]
-<<<<<<< HEAD
-          << " error: " << myCTK.GetLastError().toStdString();
-=======
           << " error: " << myCTK.lastError().toStdString();
->>>>>>> e131bad9
     }
     /*
   QSqlQuery toto("SELECT PatientsName as 'Name tt' FROM Patients ORDER BY \"Name tt\" ASC", myCTK.database());
