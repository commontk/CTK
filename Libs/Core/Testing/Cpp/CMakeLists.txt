--- conflicted
+++ resolved
@@ -100,33 +100,14 @@
   ctkExampleWorkflowStepUsingSignalsAndSlots.h
   )
 
-<<<<<<< HEAD
 set(Tests_Helpers_MOC_CPPS
   ctkBooleanMapperTest.cpp
   ctkLinearValueProxyTest.cpp
   ctkUtilsTest.cpp
   )
-=======
+
 set(Tests_Helpers_MOC_CPP)
 if(CTK_QT_VERSION VERSION_GREATER "4")
-  QT5_WRAP_CPP(Tests_Helpers_MOC_CPP ${Tests_Helpers_MOC_SRCS})
-  QT5_GENERATE_MOCS(
-    ctkBooleanMapperTest.cpp
-    ctkLinearValueProxyTest.cpp
-    ctkUtilsTest.cpp
-    )
-else()
-  QT4_WRAP_CPP(Tests_Helpers_MOC_CPP ${Tests_Helpers_MOC_SRCS})
-  QT4_GENERATE_MOCS(
-    ctkBooleanMapperTest.cpp
-    ctkLinearValueProxyTest.cpp
-    ctkUtilsTest.cpp
-    )
-endif()
->>>>>>> 47b34216
-
-set(Tests_Helpers_MOC_CPP)
-if(CTK_USE_QT5)
   qt5_wrap_cpp(Tests_Helpers_MOC_CPP ${Tests_Helpers_MOC_SRCS})
   qt5_generate_mocs(${Tests_Helpers_MOC_CPPS})
 else()
@@ -148,7 +129,7 @@
 add_executable(${KIT}CppTests ${Tests} ${Tests_Helpers_SRCS} ${Tests_Helpers_MOC_CPP})
 target_link_libraries(${KIT}CppTests ${LIBRARY_NAME} ${CTK_BASE_LIBRARIES} CTKDummyPlugin)
 
-if(CTK_USE_QT5)
+if(CTK_QT_VERSION VERSION_GREATER "4")
   qt5_use_modules(${KIT}CppTests Test Widgets)
 endif()
 
