# - find DCMTK libraries and applications
# The module defines the following variables:
#
#  DCMTK_INCLUDE_DIRS  - Directories to include to use DCMTK
#  DCMTK_LIBRARIES     - Files to link against to use DCMTK
#  DCMTK_FOUND         - If false, don't try to use DCMTK
#  DCMTK_DIR           - (optional) Source directory for DCMTK
#
# DCMTK_DIR can be used to make it simpler to find the various include
# directories and compiled libraries if you've just compiled it in the
# source tree. Just set it to the root of the tree where you extracted
# the source (default to /usr)
#
#
# This file is able to find version of DCMTK that do or do not export
# a DCMTKConfig.cmake file.
#
# IMPORTANT: A set of patches has been contributed to DCMTK
# maintainers, as soon as:
#   (1) it has been integrated upstream so that it is available in
#   an official release (for example X.Y.Z),
#   (2) code bases have been updated to build against X.Y.Z
# This file could be removed.
#
# The set of patches is listed here: https://github.com/commontk/DCMTK/compare/79030ba...f461865
#
#
# Waiting for this to happen, build systems will have to be able
# to support different versions of DCMTK.
#
# On any given system, the following combination of DCMTK version could be
# considered:
#
#         |   SYSTEM DCMTK      +      LOCAL DCMTK      |     Supported ?   |
# ---------------------------------------------------------------------------
# Case A  |   NA                +      [ ] DCMTKConfig  |         YES       |
# ------------------------------------------------------|--------------------
# Case B  |   NA                +      [X] DCMTKConfig  |         YES       |
# ------------------------------------------------------|--------------------
# Case C  |   [ ] DCMTKConfig   +      NA               |         YES       |
# ------------------------------------------------------|--------------------
# Case D  |   [X] DCMTKConfig   +      NA               |         YES       |
# ------------------------------------------------------|--------------------
# Case E  |   [ ] DCMTKConfig   +      [ ] DCMTKConfig  |         YES (*)   |
# ------------------------------------------------------|--------------------
# Case F  |   [X] DCMTKConfig   +      [ ] DCMTKConfig  |         NO        |
# ------------------------------------------------------|--------------------
# Case G  |   [ ] DCMTKConfig   +      [X] DCMTKConfig  |         YES       |
# ------------------------------------------------------|--------------------
# Case H  |   [X] DCMTKConfig   +      [X] DCMTKConfig  |         YES       |
# ---------------------------------------------------------------------------
#
#  (*) See Troubleshooting section.
#
# Legend:
#
#   NA ...............: Means that no System or Local DCMTK is available
#
#   [ ] DCMTKConfig ..: Means that the version of DCMTK does NOT export a DCMTKConfig.cmake file.
#
#   [X] DCMTKConfig ..: Means that the version of DCMTK exports a DCMTKConfig.cmake file.
#
#
#
# In CTK commits 52d953 and 74b4b07, the FindDCMTK.cmake module has been updated to be able
# to find both version of DCMTK ([ ] DCMTKConfig and [X] DCMTKConfig).
#
# It is a two steps process:
#
#   * Step 1:  Attempt to find DCMTK version providing a DCMTKConfig.cmake file. This is done
#              with the help of ''
#
#   * Step 2:  If step 1 failed, rely on FindDCMTK.cmake to set DCMTK_* variables details below.
#
#
#
# Troubleshooting:
#
#    What to do if my project find a different version of DCMTK ?
#
#    Remove DCMTK entry from the CMake registry.
#    Search for "CMake user package registry" on http://www.cmake.org/cmake/help/v2.8.9/cmake.html#command:find_package
#
#    Details: As some point, the DCMTK build tree was exported [1][2][3]. Indeed, before the set of
#    patches discussed above has been contributed to upstream DCMTK, an initial implementation of
#    a DCMTK build system exporting its build tree has been implemented and has been tested by some
#    folks. This had the effect of populating the CMake registry.
#
#    Since Step1 does not exclude the CMake registry, when dealing with case E, the incorrect version of
#    DCMTK could be found.
#
#    [1] http://slicer-devel.65872.n3.nabble.com/Packaging-seems-to-work-again-tp4028121p4028134.html
#    [2] https://www.assembla.com/spaces/slicerrt/tickets/244-dcmtk_dir-vs--dcmtkconfig-cmake?comment=267984263#comment:267984263
#    [3] http://www.cmake.org/cmake/help/v2.8.11/cmake.html#command:export
#
#
#=============================================================================
# Copyright 2004-2009 Kitware, Inc.
# Copyright 2009-2010 Mathieu Malaterre <mathieu.malaterre@gmail.com>
# Copyright 2010 Thomas Sondergaard <ts@medical-insight.com>
#
# Distributed under the OSI-approved BSD License (the "License");
# see accompanying file Copyright.txt for details.
#
# This software is distributed WITHOUT ANY WARRANTY; without even the
# implied warranty of MERCHANTABILITY or FITNESS FOR A PARTICULAR PURPOSE.
# See the License for more information.
#=============================================================================
# (To distributed this file outside of CMake, substitute the full
#  License text for the above reference.)

#
# Written for VXL by Amitha Perera.
# Upgraded for GDCM by Mathieu Malaterre.
# Modified for EasyViz by Thomas Sondergaard.
#

set(_dcmtk_dir_description "The directory of DCMTK build or install tree.")

# Ensure that DCMTK_DIR is set to a reasonable default value
# so that DCMTK libraries can be found on a standard Unix distribution.
# It also overwrite the value of DCMTK_DIR after this one has been
# set by a successful discovery of DCMTK by the unpatched FindDCMTK.cmake module
# distributed with CMake (as of 0167cea)
if(NOT DCMTK_DIR OR DCMTK_DIR STREQUAL "/usr/include/dcmtk")
  set(DCMTK_DIR "/usr" CACHE PATH ${_dcmtk_dir_description} FORCE)
endif()

set(_SAVED_DCMTK_DIR ${DCMTK_DIR})

#
# Step1: Attempt to find a version of DCMTK providing a DCMTKConfig.cmake file.
#
message(STATUS "Trying to find DCMTK expecting DCMTKConfig.cmake")
find_package(DCMTK QUIET NO_MODULE)
if(DCMTK_FOUND
    AND NOT "x" STREQUAL "x${DCMTK_LIBRARIES}"
    AND NOT "x" STREQUAL "x${DCMTK_INCLUDE_DIRS}")
  message(STATUS "Trying to find DCMTK expecting DCMTKConfig.cmake - ok")
  return()
else()
  message(STATUS "Trying to find DCMTK expecting DCMTKConfig.cmake - failed")
endif()

message(STATUS "Trying to find DCMTK relying on FindDCMTK.cmake")

# Restore the value reset by the previous call to 'find_package(DCMTK QUIET NO_MODULE)'
set(DCMTK_DIR ${_SAVED_DCMTK_DIR} CACHE PATH ${_dcmtk_dir_description} FORCE)


#
# Step2: Attempt to find a version of DCMTK that does NOT provide a DCMTKConfig.cmake file.
#

# prefer DCMTK_DIR over default system paths like /usr/lib
if(DCMTK_DIR)
  set(CMAKE_PREFIX_PATH ${DCMTK_DIR}/lib ${CMAKE_PREFIX_PATH}) # this is given to FIND_LIBRARY or FIND_PATH
endif()

# Find all libraries, store debug and release separately
foreach(lib
    dcmpstat
    dcmsr
    dcmsign
    dcmtls
    dcmqrdb
    dcmnet
    dcmjpeg
    dcmimage
    dcmimgle
    dcmdata
    oflog
    ofstd
    ijg12
    ijg16
    ijg8
    )

  # Find Release libraries
  find_library(DCMTK_${lib}_LIBRARY_RELEASE
    ${lib}
    PATHS
    ${DCMTK_DIR}/${lib}/libsrc
    ${DCMTK_DIR}/${lib}/libsrc/Release
    ${DCMTK_DIR}/${lib}/Release
    ${DCMTK_DIR}/lib
    ${DCMTK_DIR}/lib/Release
    ${DCMTK_DIR}/dcmjpeg/lib${lib}/Release
    NO_DEFAULT_PATH
    )

  # Find Debug libraries
  find_library(DCMTK_${lib}_LIBRARY_DEBUG
    ${lib}
    PATHS
    ${DCMTK_DIR}/${lib}/libsrc
    ${DCMTK_DIR}/${lib}/libsrc/Debug
    ${DCMTK_DIR}/${lib}/Debug
    ${DCMTK_DIR}/lib
    ${DCMTK_DIR}/lib/Debug
    ${DCMTK_DIR}/dcmjpeg/lib${lib}/Debug
    NO_DEFAULT_PATH
    )

  mark_as_advanced(DCMTK_${lib}_LIBRARY_RELEASE)
  mark_as_advanced(DCMTK_${lib}_LIBRARY_DEBUG)

  # Add libraries to variable according to build type
  if(DCMTK_${lib}_LIBRARY_RELEASE)
    list(APPEND DCMTK_LIBRARIES optimized ${DCMTK_${lib}_LIBRARY_RELEASE})
  endif()

  if(DCMTK_${lib}_LIBRARY_DEBUG)
    list(APPEND DCMTK_LIBRARIES debug ${DCMTK_${lib}_LIBRARY_DEBUG})
  endif()

endforeach()

set(CMAKE_THREAD_LIBS_INIT)
if(DCMTK_oflog_LIBRARY_RELEASE OR DCMTK_oflog_LIBRARY_DEBUG)
  # Hack - Not having a DCMTKConfig.cmake file to read the settings from, we will attempt to
  # find the library in all cases.
  # Ideally, pthread library should be discovered only if DCMTK_WITH_THREADS is enabled.
  set(CMAKE_THREAD_PREFER_PTHREAD TRUE)
  find_package(Threads)
endif()

if(CMAKE_THREAD_LIBS_INIT)
  list(APPEND DCMTK_LIBRARIES ${CMAKE_THREAD_LIBS_INIT})
endif()

#
# SPECIFIC CASE FOR DCMTK BUILD DIR as DCMTK_DIR
# (as opposed to a DCMTK install dir)
# Have to find the source directory.
if(EXISTS ${DCMTK_DIR}/CMakeCache.txt)
          load_cache(${DCMTK_DIR} READ_WITH_PREFIX "EXT"
          DCMTK_SOURCE_DIR)
  if(NOT EXISTS ${EXTDCMTK_SOURCE_DIR})
    message(FATAL_ERROR
      "DCMTK build directory references
nonexistant DCMTK source directory ${EXTDCMTK_SOURCE_DIR}")
  endif()
endif()

set(DCMTK_config_TEST_HEADER osconfig.h)
set(DCMTK_dcmdata_TEST_HEADER dctypes.h)
set(DCMTK_dcmimage_TEST_HEADER dicoimg.h)
set(DCMTK_dcmimgle_TEST_HEADER dcmimage.h)
set(DCMTK_dcmjpeg_TEST_HEADER djdecode.h)
set(DCMTK_dcmnet_TEST_HEADER assoc.h)
set(DCMTK_dcmpstat_TEST_HEADER dcmpstat.h)
set(DCMTK_dcmqrdb_TEST_HEADER dcmqrdba.h)
set(DCMTK_dcmsign_TEST_HEADER sicert.h)
set(DCMTK_dcmsr_TEST_HEADER dsrtree.h)
set(DCMTK_dcmtls_TEST_HEADER tlslayer.h)
set(DCMTK_ofstd_TEST_HEADER ofstdinc.h)
set(DCMTK_oflog_TEST_HEADER oflog.h)
set(DCMTK_dcmjpls_TEST_HEADER djlsutil.h)

set(DCMTK_INCLUDE_DIR_NAMES)

foreach(dir
    config
    dcmdata
    dcmimage
    dcmimgle
    dcmjpeg
    dcmjpls
    dcmnet
    dcmpstat
    dcmqrdb
    dcmsign
    dcmsr
    dcmtls
    ofstd
    oflog)
  if(EXTDCMTK_SOURCE_DIR)
    set(SOURCE_DIR_PATH
      ${EXTDCMTK_SOURCE_DIR}/${dir}/include/dcmtk/${dir})
  endif()
  find_path(DCMTK_${dir}_INCLUDE_DIR
    ${DCMTK_${dir}_TEST_HEADER}
    PATHS
    ${DCMTK_DIR}/${dir}/include
    ${DCMTK_DIR}/${dir}
    ${DCMTK_DIR}/include/dcmtk/${dir}
    ${DCMTK_DIR}/${dir}/include/dcmtk/${dir}
    ${DCMTK_DIR}/include/${dir}
    ${SOURCE_DIR_PATH}
    )
  mark_as_advanced(DCMTK_${dir}_INCLUDE_DIR)
  list(APPEND DCMTK_INCLUDE_DIR_NAMES DCMTK_${dir}_INCLUDE_DIR)

  if(DCMTK_${dir}_INCLUDE_DIR)
    # add the 'include' path so eg
    #include "dcmtk/dcmimgle/dcmimage.h"
    # works
    get_filename_component(_include ${DCMTK_${dir}_INCLUDE_DIR} PATH)
    get_filename_component(_include ${_include} PATH)
    list(APPEND
      DCMTK_INCLUDE_DIRS
      ${DCMTK_${dir}_INCLUDE_DIR}
      ${_include})
  endif()
endforeach()

list(APPEND DCMTK_INCLUDE_DIRS ${DCMTK_DIR}/include)

if(WIN32)
  list(APPEND DCMTK_LIBRARIES netapi32 wsock32)
endif()

if(DCMTK_ofstd_INCLUDE_DIR)
  get_filename_component(DCMTK_dcmtk_INCLUDE_DIR
    ${DCMTK_ofstd_INCLUDE_DIR}
    PATH
    CACHE)
  list(APPEND DCMTK_INCLUDE_DIRS ${DCMTK_dcmtk_INCLUDE_DIR})
  mark_as_advanced(DCMTK_dcmtk_INCLUDE_DIR)
endif()

# Compatibility: This variable is deprecated
set(DCMTK_INCLUDE_DIR ${DCMTK_INCLUDE_DIRS})

find_package_handle_standard_args(DCMTK
  REQUIRED_VARS ${DCMTK_INCLUDE_DIR_NAMES} DCMTK_LIBRARIES
  FAIL_MESSAGE "Please set DCMTK_DIR and re-run configure")

# Workaround bug in packaging of DCMTK 3.6.0 on Debian.
# See http://bugs.debian.org/cgi-bin/bugreport.cgi?bug=637687
if(DCMTK_FOUND AND UNIX AND NOT APPLE)
  include(CheckCXXSourceCompiles)
  set(CMAKE_REQUIRED_FLAGS )
  set(CMAKE_REQUIRED_DEFINITIONS )
  set(CMAKE_REQUIRED_INCLUDES ${DCMTK_INCLUDE_DIRS})
  set(CMAKE_REQUIRED_LIBRARIES ${DCMTK_LIBRARIES})
  check_cxx_source_compiles("#include <dcmtk/config/osconfig.h>\n#include <dcmtk/ofstd/ofstream.h>\nint main(int,char*[]){return 0;}"
    DCMTK_HAVE_CONFIG_H_OPTIONAL
    )
  if(NOT DCMTK_HAVE_CONFIG_H_OPTIONAL)
    set(DCMTK_DEFINITIONS "HAVE_CONFIG_H")
<<<<<<< HEAD
  endif()
  if(NOT DCMTK_HAVE_CONFIG_H_OPTIONAL AND NOT DCMTK_FIND_PACKAGE_SKIP_ADD_DEFINITIONS)
    add_definitions(-D${DCMTK_DEFINITIONS})
=======
>>>>>>> 42d435e6
  endif()
endif()

message(STATUS "Trying to find DCMTK relying on FindDCMTK.cmake - ok")<|MERGE_RESOLUTION|>--- conflicted
+++ resolved
@@ -340,12 +340,6 @@
     )
   if(NOT DCMTK_HAVE_CONFIG_H_OPTIONAL)
     set(DCMTK_DEFINITIONS "HAVE_CONFIG_H")
-<<<<<<< HEAD
-  endif()
-  if(NOT DCMTK_HAVE_CONFIG_H_OPTIONAL AND NOT DCMTK_FIND_PACKAGE_SKIP_ADD_DEFINITIONS)
-    add_definitions(-D${DCMTK_DEFINITIONS})
-=======
->>>>>>> 42d435e6
   endif()
 endif()
 
